// Copyright (c) Microsoft Corporation. All rights reserved.
// Licensed under the MIT License.

#include "cuda_common.h"
#include "cuda_execution_provider.h"
#include "core/framework/memcpy.h"
#include "cuda_fence.h"
#include "cuda_allocator.h"
#include "core/framework/kernel_registry.h"
#include "core/framework/compute_capability.h"
#include "core/providers/cuda/gpu_data_transfer.h"

#ifndef DISABLE_CONTRIB_OPS
#include "contrib_ops/cuda_contrib_kernels.h"
#endif

using namespace onnxruntime::common;

namespace onnxruntime {

namespace cuda {

ONNX_OPERATOR_KERNEL_EX(
    MemcpyFromHost,
    kOnnxDomain,
    1,
    kCudaExecutionProvider,
    KernelDefBuilder()
        .InputMemoryType<OrtMemTypeCPUInput>(0)
        .ExecQueueId(kCudaStreamCopyIn)
        .TypeConstraint("T", DataTypeImpl::AllFixedSizeTensorTypes()),
    Memcpy);

ONNX_OPERATOR_KERNEL_EX(
    MemcpyToHost,
    kOnnxDomain,
    1,
    kCudaExecutionProvider,
    KernelDefBuilder()
        .OutputMemoryType<OrtMemTypeCPUOutput>(0)
        .ExecQueueId(kCudaStreamCopyOut)
        .TypeConstraint("T", DataTypeImpl::AllFixedSizeTensorTypes()),
    Memcpy);

}  // namespace cuda

thread_local std::unique_ptr<CUDAExecutionProvider::PerThreadContextMap> CUDAExecutionProvider::per_thread_context_map_;

CUDAExecutionProvider::PerThreadContext::PerThreadContext(int device_id) {
  CUDA_CALL_THROW(cudaSetDevice(device_id));
  CUBLAS_CALL_THROW(cublasCreate(&cublas_handle_));
  CUDNN_CALL_THROW(cudnnCreate(&cudnn_handle_));

  DeviceAllocatorRegistrationInfo default_memory_info(
      {OrtMemTypeDefault,
       [](int id) { return onnxruntime::make_unique<CUDAAllocator>(id, CUDA); }, std::numeric_limits<size_t>::max()});
  allocator_ = CreateAllocator(default_memory_info, device_id);
}

CUDAExecutionProvider::PerThreadContext::~PerThreadContext() {
  CUBLAS_CALL_THROW(cublasDestroy(cublas_handle_));
  CUDNN_CALL_THROW(cudnnDestroy(cudnn_handle_));
}

CUDAExecutionProvider::CUDAExecutionProvider(const CUDAExecutionProviderInfo& info)
    : IExecutionProvider{onnxruntime::kCudaExecutionProvider}, device_id_(info.device_id) {
  CUDA_CALL_THROW(cudaSetDevice(device_id_));

  DeviceAllocatorRegistrationInfo default_memory_info(
      {OrtMemTypeDefault, [](int device_id) { return onnxruntime::make_unique<CUDAAllocator>(device_id, CUDA); }, std::numeric_limits<size_t>::max()});
  InsertAllocator(CreateAllocator(default_memory_info, device_id_));

  DeviceAllocatorRegistrationInfo pinned_memory_info(
      {OrtMemTypeCPUOutput, [](int device_id) { return onnxruntime::make_unique<CUDAPinnedAllocator>(device_id, CUDA_PINNED); }, std::numeric_limits<size_t>::max()});
  InsertAllocator(CreateAllocator(pinned_memory_info, CPU_ALLOCATOR_DEVICE_ID));

  // TODO: this is actually used for the cuda kernels which explicitly ask for inputs from CPU.
  // This will be refactored/removed when allocator and execution provider are decoupled.
  DeviceAllocatorRegistrationInfo cpu_memory_info({OrtMemTypeCPUInput,
<<<<<<< HEAD
                                                   [](int device_id) { return onnxruntime::make_unique<CPUAllocator>(onnxruntime::make_unique<OrtMemoryInfo>("CUDA_CPU", OrtAllocatorType::OrtDeviceAllocator, OrtDevice(), device_id, OrtMemTypeCPUInput)); },
=======
                                                   [](int device_id) { return onnxruntime::make_unique<CPUAllocator>(
                                                                           onnxruntime::make_unique<OrtMemoryInfo>(
                                                                               "CUDA_CPU",
                                                                               OrtAllocatorType::OrtDeviceAllocator,
                                                                               OrtDevice(),
                                                                               device_id,
                                                                               OrtMemTypeCPUInput)); },
>>>>>>> 90b6ff92
                                                   std::numeric_limits<size_t>::max()});
  InsertAllocator(CreateAllocator(cpu_memory_info, CPU_ALLOCATOR_DEVICE_ID));
}

CUDAExecutionProvider::~CUDAExecutionProvider() {
  auto cpu_alloc = GetAllocator(CPU_ALLOCATOR_DEVICE_ID, OrtMemTypeCPU);
  std::lock_guard<OrtMutex> lock(deferred_release_cpu_ptr_mutex_);
  auto it = deferred_release_cpu_ptr_.begin();
  while (it != deferred_release_cpu_ptr_.end()) {
    auto& e = it->first;
    auto& v = it->second;
    if (v.recorded)
      CUDA_CALL_THROW(cudaEventSynchronize(e));
    for (auto p : v.cpu_ptrs) {
      cpu_alloc->Free(p);
    }
    CUDA_CALL_THROW(cudaEventDestroy(e));
    it = deferred_release_cpu_ptr_.erase(it);
  }
  ReleasePerThreadStuffs();
}

CUDAExecutionProvider::PerThreadContext& CUDAExecutionProvider::GetPerThreadContext() const {
  if (per_thread_context_map_ == nullptr) {
    per_thread_context_map_ = onnxruntime::make_unique<PerThreadContextMap>();
  }

  auto* p = per_thread_context_map_.get();
  if (p->count(this) == 0) {
    std::lock_guard<OrtMutex> lock(context_pool_mutex_);
    if (context_pool_.empty()) {
      p->insert(std::make_pair(this, std::make_shared<PerThreadContext>(device_id_)));
    } else {
      p->insert(std::make_pair(this, context_pool_.back()));
      context_pool_.pop_back();
    }
  }
  return *(p->at(this));
}

void CUDAExecutionProvider::ReleasePerThreadStuffs() const {
  if (per_thread_context_map_ != nullptr && !per_thread_context_map_->empty()) {
    auto iter_ctx = per_thread_context_map_->find(this);
    if (iter_ctx != per_thread_context_map_->end()) {
      std::lock_guard<OrtMutex> lock(context_pool_mutex_);
      context_pool_.push_back(iter_ctx->second);
      per_thread_context_map_->erase(iter_ctx);
      // Release TLS if empty to avoid memory leak report
      if (per_thread_context_map_->empty()) {
        per_thread_context_map_.reset(nullptr);
      }
    }
  }
}

AllocatorPtr CUDAExecutionProvider::GetAllocator(int id, OrtMemType mem_type) const {
  // Pinned memory allocator is shared between threads, but CUDA memory allocator is per-thread or it may cause result changes
  // A hypothesis is that arena allocator is not aligned with CUDA output cache, and data from different kernel writes may
  // cause cacheline to contain dirty data.
  if (mem_type == OrtMemTypeDefault) {
    return GetPerThreadContext().GetAllocator();
  } else {
    return IExecutionProvider::GetAllocator(id, mem_type);
  }
}

Status CUDAExecutionProvider::Sync() const {
  CUDA_RETURN_IF_ERROR(cudaDeviceSynchronize());
  return Status::OK();
}

void CUDAExecutionProvider::AddDeferredReleaseCPUPtr(void* p) {
  // when not running in InferenceSession (e.g. Test)
  // it's OK to not remember the deferred release ptr
  // as the actual memory will be cleaned in arena allocator dtor
  auto current_deferred_release_event = GetPerThreadContext().GetCurrentDeferredReleaseEvent();
  if (current_deferred_release_event) {
    std::lock_guard<OrtMutex> lock(deferred_release_cpu_ptr_mutex_);
    auto iter = deferred_release_cpu_ptr_.find(current_deferred_release_event);
    ORT_ENFORCE(iter != deferred_release_cpu_ptr_.end());
    iter->second.cpu_ptrs.push_back(p);
  }
}

Status CUDAExecutionProvider::OnRunStart() {
  auto cpu_alloc = GetAllocator(0, OrtMemTypeCPU);
  // check if cudaEvents has passed for deferred release
  // note that we need to take a mutex in case of multi-threaded Run()
  std::lock_guard<OrtMutex> lock(deferred_release_cpu_ptr_mutex_);
  auto it = deferred_release_cpu_ptr_.begin();
  while (it != deferred_release_cpu_ptr_.end()) {
    auto& e = it->first;
    auto& v = it->second;
    // note that cudaEventQuery returns cudaSucess before first cudaEventRecord
    if (v.recorded && cudaSuccess == cudaEventQuery(e)) {
      for (auto p : v.cpu_ptrs) {
        cpu_alloc->Free(p);
      }
      cudaEvent_t expired_event = it->first;
      it = deferred_release_cpu_ptr_.erase(it);
      CUDA_RETURN_IF_ERROR(cudaEventDestroy(expired_event));
    } else {
      ++it;
    }
  }

  auto& current_deferred_release_event = GetPerThreadContext().GetCurrentDeferredReleaseEvent();
  CUDA_RETURN_IF_ERROR(cudaEventCreate(&current_deferred_release_event, cudaEventDisableTiming));
  deferred_release_cpu_ptr_.emplace(current_deferred_release_event, DeferredReleaseCPUPtrs());
  return Status::OK();
}

Status CUDAExecutionProvider::OnRunEnd() {
  // record deferred release event on default stream, and release per_thread_context
  auto current_deferred_release_event = GetPerThreadContext().GetCurrentDeferredReleaseEvent();
  CUDA_RETURN_IF_ERROR(cudaEventRecord(current_deferred_release_event, nullptr));
  ReleasePerThreadStuffs();
  std::lock_guard<OrtMutex> lock(deferred_release_cpu_ptr_mutex_);
  deferred_release_cpu_ptr_[current_deferred_release_event].recorded = true;
  return Status::OK();
}

namespace cuda {
class ONNX_OPERATOR_KERNEL_CLASS_NAME(kCudaExecutionProvider, kOnnxDomain, 1, MemcpyFromHost);
class ONNX_OPERATOR_KERNEL_CLASS_NAME(kCudaExecutionProvider, kOnnxDomain, 1, MemcpyToHost);
class ONNX_OPERATOR_KERNEL_CLASS_NAME(kCudaExecutionProvider, kOnnxDomain, 4, Concat);
class ONNX_OPERATOR_KERNEL_CLASS_NAME(kCudaExecutionProvider, kOnnxDomain, 1, Unsqueeze);
class ONNX_OPERATOR_VERSIONED_KERNEL_CLASS_NAME(kCudaExecutionProvider, kOnnxDomain, 1, 8, Flatten);
class ONNX_OPERATOR_KERNEL_CLASS_NAME(kCudaExecutionProvider, kOnnxDomain, 1, Squeeze);
class ONNX_OPERATOR_KERNEL_CLASS_NAME(kCudaExecutionProvider, kOnnxDomain, 1, Identity);
class ONNX_OPERATOR_VERSIONED_KERNEL_CLASS_NAME(kCudaExecutionProvider, kOnnxDomain, 7, 9, Dropout);
class ONNX_OPERATOR_KERNEL_CLASS_NAME(kCudaExecutionProvider, kOnnxDomain, 1, Gather);
class ONNX_OPERATOR_VERSIONED_TYPED_KERNEL_CLASS_NAME(kCudaExecutionProvider, kOnnxDomain, 7, 8, float, Gemm);
class ONNX_OPERATOR_VERSIONED_TYPED_KERNEL_CLASS_NAME(kCudaExecutionProvider, kOnnxDomain, 7, 8, double, Gemm);
class ONNX_OPERATOR_VERSIONED_TYPED_KERNEL_CLASS_NAME(kCudaExecutionProvider, kOnnxDomain, 7, 8, MLFloat16, Gemm);
class ONNX_OPERATOR_VERSIONED_TYPED_KERNEL_CLASS_NAME(kCudaExecutionProvider, kOnnxDomain, 9, 10, float, Gemm);
class ONNX_OPERATOR_VERSIONED_TYPED_KERNEL_CLASS_NAME(kCudaExecutionProvider, kOnnxDomain, 9, 10, double, Gemm);
class ONNX_OPERATOR_VERSIONED_TYPED_KERNEL_CLASS_NAME(kCudaExecutionProvider, kOnnxDomain, 9, 10, MLFloat16, Gemm);
class ONNX_OPERATOR_VERSIONED_TYPED_KERNEL_CLASS_NAME(kCudaExecutionProvider, kOnnxDomain, 1, 8, float, MatMul);
class ONNX_OPERATOR_VERSIONED_TYPED_KERNEL_CLASS_NAME(kCudaExecutionProvider, kOnnxDomain, 1, 8, double, MatMul);
class ONNX_OPERATOR_VERSIONED_TYPED_KERNEL_CLASS_NAME(kCudaExecutionProvider, kOnnxDomain, 1, 8, MLFloat16, MatMul);
class ONNX_OPERATOR_TYPED_KERNEL_CLASS_NAME(kCudaExecutionProvider, kOnnxDomain, 9, float, MatMul);
class ONNX_OPERATOR_TYPED_KERNEL_CLASS_NAME(kCudaExecutionProvider, kOnnxDomain, 9, double, MatMul);
class ONNX_OPERATOR_TYPED_KERNEL_CLASS_NAME(kCudaExecutionProvider, kOnnxDomain, 9, MLFloat16, MatMul);
class ONNX_OPERATOR_TYPED_KERNEL_CLASS_NAME(kCudaExecutionProvider, kOnnxDomain, 6, float, Tile);
class ONNX_OPERATOR_TYPED_KERNEL_CLASS_NAME(kCudaExecutionProvider, kOnnxDomain, 6, double, Tile);
class ONNX_OPERATOR_TYPED_KERNEL_CLASS_NAME(kCudaExecutionProvider, kOnnxDomain, 6, MLFloat16, Tile);
class ONNX_OPERATOR_TYPED_KERNEL_CLASS_NAME(kCudaExecutionProvider, kOnnxDomain, 6, float, Elu);
class ONNX_OPERATOR_TYPED_KERNEL_CLASS_NAME(kCudaExecutionProvider, kOnnxDomain, 6, double, Elu);
class ONNX_OPERATOR_TYPED_KERNEL_CLASS_NAME(kCudaExecutionProvider, kOnnxDomain, 6, MLFloat16, Elu);
class ONNX_OPERATOR_TYPED_KERNEL_CLASS_NAME(kCudaExecutionProvider, kOnnxDomain, 6, float, HardSigmoid);
class ONNX_OPERATOR_TYPED_KERNEL_CLASS_NAME(kCudaExecutionProvider, kOnnxDomain, 6, double, HardSigmoid);
class ONNX_OPERATOR_TYPED_KERNEL_CLASS_NAME(kCudaExecutionProvider, kOnnxDomain, 6, MLFloat16, HardSigmoid);
class ONNX_OPERATOR_TYPED_KERNEL_CLASS_NAME(kCudaExecutionProvider, kOnnxDomain, 6, float, LeakyRelu);
class ONNX_OPERATOR_TYPED_KERNEL_CLASS_NAME(kCudaExecutionProvider, kOnnxDomain, 6, double, LeakyRelu);
class ONNX_OPERATOR_TYPED_KERNEL_CLASS_NAME(kCudaExecutionProvider, kOnnxDomain, 6, MLFloat16, LeakyRelu);
class ONNX_OPERATOR_TYPED_KERNEL_CLASS_NAME(kCudaExecutionProvider, kOnnxDomain, 6, float, Relu);
class ONNX_OPERATOR_TYPED_KERNEL_CLASS_NAME(kCudaExecutionProvider, kOnnxDomain, 6, double, Relu);
class ONNX_OPERATOR_TYPED_KERNEL_CLASS_NAME(kCudaExecutionProvider, kOnnxDomain, 6, MLFloat16, Relu);
class ONNX_OPERATOR_TYPED_KERNEL_CLASS_NAME(kCudaExecutionProvider, kOnnxDomain, 6, float, Selu);
class ONNX_OPERATOR_TYPED_KERNEL_CLASS_NAME(kCudaExecutionProvider, kOnnxDomain, 6, double, Selu);
class ONNX_OPERATOR_TYPED_KERNEL_CLASS_NAME(kCudaExecutionProvider, kOnnxDomain, 6, MLFloat16, Selu);
class ONNX_OPERATOR_TYPED_KERNEL_CLASS_NAME(kCudaExecutionProvider, kOnnxDomain, 6, float, Sigmoid);
class ONNX_OPERATOR_TYPED_KERNEL_CLASS_NAME(kCudaExecutionProvider, kOnnxDomain, 6, double, Sigmoid);
class ONNX_OPERATOR_TYPED_KERNEL_CLASS_NAME(kCudaExecutionProvider, kOnnxDomain, 6, MLFloat16, Sigmoid);
class ONNX_OPERATOR_TYPED_KERNEL_CLASS_NAME(kCudaExecutionProvider, kOnnxDomain, 1, float, Softsign);
class ONNX_OPERATOR_TYPED_KERNEL_CLASS_NAME(kCudaExecutionProvider, kOnnxDomain, 1, double, Softsign);
class ONNX_OPERATOR_TYPED_KERNEL_CLASS_NAME(kCudaExecutionProvider, kOnnxDomain, 1, MLFloat16, Softsign);
class ONNX_OPERATOR_TYPED_KERNEL_CLASS_NAME(kCudaExecutionProvider, kOnnxDomain, 6, float, Tanh);
class ONNX_OPERATOR_TYPED_KERNEL_CLASS_NAME(kCudaExecutionProvider, kOnnxDomain, 6, double, Tanh);
class ONNX_OPERATOR_TYPED_KERNEL_CLASS_NAME(kCudaExecutionProvider, kOnnxDomain, 6, MLFloat16, Tanh);
class ONNX_OPERATOR_TYPED_KERNEL_CLASS_NAME(kCudaExecutionProvider, kOnnxDomain, 10, float, ThresholdedRelu);
class ONNX_OPERATOR_TYPED_KERNEL_CLASS_NAME(kCudaExecutionProvider, kOnnxDomain, 10, double, ThresholdedRelu);
class ONNX_OPERATOR_TYPED_KERNEL_CLASS_NAME(kCudaExecutionProvider, kOnnxDomain, 10, MLFloat16, ThresholdedRelu);
class ONNX_OPERATOR_TYPED_KERNEL_CLASS_NAME(kCudaExecutionProvider, kOnnxDomain, 1, float, Softplus);
class ONNX_OPERATOR_TYPED_KERNEL_CLASS_NAME(kCudaExecutionProvider, kOnnxDomain, 1, double, Softplus);
class ONNX_OPERATOR_TYPED_KERNEL_CLASS_NAME(kCudaExecutionProvider, kOnnxDomain, 1, MLFloat16, Softplus);
class ONNX_OPERATOR_TYPED_KERNEL_CLASS_NAME(kCudaExecutionProvider, kOnnxDomain, 1, float, Softmax);
class ONNX_OPERATOR_TYPED_KERNEL_CLASS_NAME(kCudaExecutionProvider, kOnnxDomain, 1, double, Softmax);
class ONNX_OPERATOR_TYPED_KERNEL_CLASS_NAME(kCudaExecutionProvider, kOnnxDomain, 1, MLFloat16, Softmax);
class ONNX_OPERATOR_TYPED_KERNEL_CLASS_NAME(kCudaExecutionProvider, kOnnxDomain, 7, float, Pow);
class ONNX_OPERATOR_TYPED_KERNEL_CLASS_NAME(kCudaExecutionProvider, kOnnxDomain, 7, double, Pow);
class ONNX_OPERATOR_TYPED_KERNEL_CLASS_NAME(kCudaExecutionProvider, kOnnxDomain, 7, MLFloat16, Pow);
class ONNX_OPERATOR_TYPED_KERNEL_CLASS_NAME(kCudaExecutionProvider, kOnnxDomain, 7, float, PRelu);
class ONNX_OPERATOR_TYPED_KERNEL_CLASS_NAME(kCudaExecutionProvider, kOnnxDomain, 7, double, PRelu);
class ONNX_OPERATOR_TYPED_KERNEL_CLASS_NAME(kCudaExecutionProvider, kOnnxDomain, 7, MLFloat16, PRelu);
class ONNX_OPERATOR_TYPED_KERNEL_CLASS_NAME(kCudaExecutionProvider, kOnnxDomain, 7, bool, And);
class ONNX_OPERATOR_TYPED_KERNEL_CLASS_NAME(kCudaExecutionProvider, kOnnxDomain, 7, bool, Or);
class ONNX_OPERATOR_TYPED_KERNEL_CLASS_NAME(kCudaExecutionProvider, kOnnxDomain, 7, bool, Xor);
class ONNX_OPERATOR_VERSIONED_TYPED_KERNEL_CLASS_NAME(kCudaExecutionProvider, kOnnxDomain, 6, 7, int32_t, Sum);
class ONNX_OPERATOR_VERSIONED_TYPED_KERNEL_CLASS_NAME(kCudaExecutionProvider, kOnnxDomain, 6, 7, int64_t, Sum);
class ONNX_OPERATOR_VERSIONED_TYPED_KERNEL_CLASS_NAME(kCudaExecutionProvider, kOnnxDomain, 6, 7, uint32_t, Sum);
class ONNX_OPERATOR_VERSIONED_TYPED_KERNEL_CLASS_NAME(kCudaExecutionProvider, kOnnxDomain, 6, 7, uint64_t, Sum);
class ONNX_OPERATOR_VERSIONED_TYPED_KERNEL_CLASS_NAME(kCudaExecutionProvider, kOnnxDomain, 6, 7, float, Sum);
class ONNX_OPERATOR_VERSIONED_TYPED_KERNEL_CLASS_NAME(kCudaExecutionProvider, kOnnxDomain, 6, 7, double, Sum);
class ONNX_OPERATOR_VERSIONED_TYPED_KERNEL_CLASS_NAME(kCudaExecutionProvider, kOnnxDomain, 6, 7, MLFloat16, Sum);
class ONNX_OPERATOR_TYPED_KERNEL_CLASS_NAME(kCudaExecutionProvider, kOnnxDomain, 8, int32_t, Sum);
class ONNX_OPERATOR_TYPED_KERNEL_CLASS_NAME(kCudaExecutionProvider, kOnnxDomain, 8, int64_t, Sum);
class ONNX_OPERATOR_TYPED_KERNEL_CLASS_NAME(kCudaExecutionProvider, kOnnxDomain, 8, uint32_t, Sum);
class ONNX_OPERATOR_TYPED_KERNEL_CLASS_NAME(kCudaExecutionProvider, kOnnxDomain, 8, uint64_t, Sum);
class ONNX_OPERATOR_TYPED_KERNEL_CLASS_NAME(kCudaExecutionProvider, kOnnxDomain, 8, float, Sum);
class ONNX_OPERATOR_TYPED_KERNEL_CLASS_NAME(kCudaExecutionProvider, kOnnxDomain, 8, double, Sum);
class ONNX_OPERATOR_TYPED_KERNEL_CLASS_NAME(kCudaExecutionProvider, kOnnxDomain, 8, MLFloat16, Sum);
class ONNX_OPERATOR_VERSIONED_TYPED_KERNEL_CLASS_NAME(kCudaExecutionProvider, kOnnxDomain, 6, 7, float, Max);
class ONNX_OPERATOR_VERSIONED_TYPED_KERNEL_CLASS_NAME(kCudaExecutionProvider, kOnnxDomain, 6, 7, double, Max);
class ONNX_OPERATOR_VERSIONED_TYPED_KERNEL_CLASS_NAME(kCudaExecutionProvider, kOnnxDomain, 6, 7, MLFloat16, Max);
class ONNX_OPERATOR_TYPED_KERNEL_CLASS_NAME(kCudaExecutionProvider, kOnnxDomain, 8, float, Max);
class ONNX_OPERATOR_TYPED_KERNEL_CLASS_NAME(kCudaExecutionProvider, kOnnxDomain, 8, double, Max);
class ONNX_OPERATOR_TYPED_KERNEL_CLASS_NAME(kCudaExecutionProvider, kOnnxDomain, 8, MLFloat16, Max);
class ONNX_OPERATOR_VERSIONED_TYPED_KERNEL_CLASS_NAME(kCudaExecutionProvider, kOnnxDomain, 6, 7, float, Min);
class ONNX_OPERATOR_VERSIONED_TYPED_KERNEL_CLASS_NAME(kCudaExecutionProvider, kOnnxDomain, 6, 7, double, Min);
class ONNX_OPERATOR_VERSIONED_TYPED_KERNEL_CLASS_NAME(kCudaExecutionProvider, kOnnxDomain, 6, 7, MLFloat16, Min);
class ONNX_OPERATOR_TYPED_KERNEL_CLASS_NAME(kCudaExecutionProvider, kOnnxDomain, 8, float, Min);
class ONNX_OPERATOR_TYPED_KERNEL_CLASS_NAME(kCudaExecutionProvider, kOnnxDomain, 8, double, Min);
class ONNX_OPERATOR_TYPED_KERNEL_CLASS_NAME(kCudaExecutionProvider, kOnnxDomain, 8, MLFloat16, Min);
class ONNX_OPERATOR_VERSIONED_TYPED_KERNEL_CLASS_NAME(kCudaExecutionProvider, kOnnxDomain, 7, 8, float, Greater);
class ONNX_OPERATOR_VERSIONED_TYPED_KERNEL_CLASS_NAME(kCudaExecutionProvider, kOnnxDomain, 7, 8, double, Greater);
class ONNX_OPERATOR_VERSIONED_TYPED_KERNEL_CLASS_NAME(kCudaExecutionProvider, kOnnxDomain, 7, 8, MLFloat16, Greater);
class ONNX_OPERATOR_TYPED_KERNEL_CLASS_NAME(kCudaExecutionProvider, kOnnxDomain, 7, bool, Equal);
class ONNX_OPERATOR_TYPED_KERNEL_CLASS_NAME(kCudaExecutionProvider, kOnnxDomain, 7, int32_t, Equal);
class ONNX_OPERATOR_TYPED_KERNEL_CLASS_NAME(kCudaExecutionProvider, kOnnxDomain, 7, int64_t, Equal);
class ONNX_OPERATOR_KERNEL_CLASS_NAME(kCudaExecutionProvider, kOnnxDomain, 8, Expand);
class ONNX_OPERATOR_TYPED_KERNEL_CLASS_NAME(kCudaExecutionProvider, kOnnxDomain, 9, int32_t, Greater);
class ONNX_OPERATOR_TYPED_KERNEL_CLASS_NAME(kCudaExecutionProvider, kOnnxDomain, 9, int64_t, Greater);
class ONNX_OPERATOR_TYPED_KERNEL_CLASS_NAME(kCudaExecutionProvider, kOnnxDomain, 9, uint32_t, Greater);
class ONNX_OPERATOR_TYPED_KERNEL_CLASS_NAME(kCudaExecutionProvider, kOnnxDomain, 9, uint64_t, Greater);
class ONNX_OPERATOR_TYPED_KERNEL_CLASS_NAME(kCudaExecutionProvider, kOnnxDomain, 9, float, Greater);
class ONNX_OPERATOR_TYPED_KERNEL_CLASS_NAME(kCudaExecutionProvider, kOnnxDomain, 9, double, Greater);
class ONNX_OPERATOR_TYPED_KERNEL_CLASS_NAME(kCudaExecutionProvider, kOnnxDomain, 9, MLFloat16, Greater);
class ONNX_OPERATOR_TYPED_KERNEL_CLASS_NAME(kCudaExecutionProvider, kOnnxDomain, 7, int32_t, Add);
class ONNX_OPERATOR_TYPED_KERNEL_CLASS_NAME(kCudaExecutionProvider, kOnnxDomain, 7, int64_t, Add);
class ONNX_OPERATOR_TYPED_KERNEL_CLASS_NAME(kCudaExecutionProvider, kOnnxDomain, 7, uint32_t, Add);
class ONNX_OPERATOR_TYPED_KERNEL_CLASS_NAME(kCudaExecutionProvider, kOnnxDomain, 7, uint64_t, Add);
class ONNX_OPERATOR_TYPED_KERNEL_CLASS_NAME(kCudaExecutionProvider, kOnnxDomain, 7, float, Add);
class ONNX_OPERATOR_TYPED_KERNEL_CLASS_NAME(kCudaExecutionProvider, kOnnxDomain, 7, double, Add);
class ONNX_OPERATOR_TYPED_KERNEL_CLASS_NAME(kCudaExecutionProvider, kOnnxDomain, 7, MLFloat16, Add);
class ONNX_OPERATOR_TYPED_KERNEL_CLASS_NAME(kCudaExecutionProvider, kOnnxDomain, 7, int32_t, Sub);
class ONNX_OPERATOR_TYPED_KERNEL_CLASS_NAME(kCudaExecutionProvider, kOnnxDomain, 7, int64_t, Sub);
class ONNX_OPERATOR_TYPED_KERNEL_CLASS_NAME(kCudaExecutionProvider, kOnnxDomain, 7, uint32_t, Sub);
class ONNX_OPERATOR_TYPED_KERNEL_CLASS_NAME(kCudaExecutionProvider, kOnnxDomain, 7, uint64_t, Sub);
class ONNX_OPERATOR_TYPED_KERNEL_CLASS_NAME(kCudaExecutionProvider, kOnnxDomain, 7, float, Sub);
class ONNX_OPERATOR_TYPED_KERNEL_CLASS_NAME(kCudaExecutionProvider, kOnnxDomain, 7, double, Sub);
class ONNX_OPERATOR_TYPED_KERNEL_CLASS_NAME(kCudaExecutionProvider, kOnnxDomain, 7, MLFloat16, Sub);
class ONNX_OPERATOR_TYPED_KERNEL_CLASS_NAME(kCudaExecutionProvider, kOnnxDomain, 7, int32_t, Mul);
class ONNX_OPERATOR_TYPED_KERNEL_CLASS_NAME(kCudaExecutionProvider, kOnnxDomain, 7, int64_t, Mul);
class ONNX_OPERATOR_TYPED_KERNEL_CLASS_NAME(kCudaExecutionProvider, kOnnxDomain, 7, uint32_t, Mul);
class ONNX_OPERATOR_TYPED_KERNEL_CLASS_NAME(kCudaExecutionProvider, kOnnxDomain, 7, uint64_t, Mul);
class ONNX_OPERATOR_TYPED_KERNEL_CLASS_NAME(kCudaExecutionProvider, kOnnxDomain, 7, float, Mul);
class ONNX_OPERATOR_TYPED_KERNEL_CLASS_NAME(kCudaExecutionProvider, kOnnxDomain, 7, double, Mul);
class ONNX_OPERATOR_TYPED_KERNEL_CLASS_NAME(kCudaExecutionProvider, kOnnxDomain, 7, MLFloat16, Mul);
class ONNX_OPERATOR_TYPED_KERNEL_CLASS_NAME(kCudaExecutionProvider, kOnnxDomain, 7, int32_t, Div);
class ONNX_OPERATOR_TYPED_KERNEL_CLASS_NAME(kCudaExecutionProvider, kOnnxDomain, 7, int64_t, Div);
class ONNX_OPERATOR_TYPED_KERNEL_CLASS_NAME(kCudaExecutionProvider, kOnnxDomain, 7, uint32_t, Div);
class ONNX_OPERATOR_TYPED_KERNEL_CLASS_NAME(kCudaExecutionProvider, kOnnxDomain, 7, uint64_t, Div);
class ONNX_OPERATOR_TYPED_KERNEL_CLASS_NAME(kCudaExecutionProvider, kOnnxDomain, 7, float, Div);
class ONNX_OPERATOR_TYPED_KERNEL_CLASS_NAME(kCudaExecutionProvider, kOnnxDomain, 7, double, Div);
class ONNX_OPERATOR_TYPED_KERNEL_CLASS_NAME(kCudaExecutionProvider, kOnnxDomain, 7, MLFloat16, Div);
class ONNX_OPERATOR_TYPED_KERNEL_CLASS_NAME(kCudaExecutionProvider, kOnnxDomain, 6, int8_t, Abs);
class ONNX_OPERATOR_TYPED_KERNEL_CLASS_NAME(kCudaExecutionProvider, kOnnxDomain, 6, int16_t, Abs);
class ONNX_OPERATOR_TYPED_KERNEL_CLASS_NAME(kCudaExecutionProvider, kOnnxDomain, 6, int32_t, Abs);
class ONNX_OPERATOR_TYPED_KERNEL_CLASS_NAME(kCudaExecutionProvider, kOnnxDomain, 6, int64_t, Abs);
class ONNX_OPERATOR_TYPED_KERNEL_CLASS_NAME(kCudaExecutionProvider, kOnnxDomain, 6, uint8_t, Abs);
class ONNX_OPERATOR_TYPED_KERNEL_CLASS_NAME(kCudaExecutionProvider, kOnnxDomain, 6, uint16_t, Abs);
class ONNX_OPERATOR_TYPED_KERNEL_CLASS_NAME(kCudaExecutionProvider, kOnnxDomain, 6, uint32_t, Abs);
class ONNX_OPERATOR_TYPED_KERNEL_CLASS_NAME(kCudaExecutionProvider, kOnnxDomain, 6, uint64_t, Abs);
class ONNX_OPERATOR_TYPED_KERNEL_CLASS_NAME(kCudaExecutionProvider, kOnnxDomain, 6, float, Abs);
class ONNX_OPERATOR_TYPED_KERNEL_CLASS_NAME(kCudaExecutionProvider, kOnnxDomain, 6, double, Abs);
class ONNX_OPERATOR_TYPED_KERNEL_CLASS_NAME(kCudaExecutionProvider, kOnnxDomain, 6, MLFloat16, Abs);
class ONNX_OPERATOR_TYPED_KERNEL_CLASS_NAME(kCudaExecutionProvider, kOnnxDomain, 6, int8_t, Neg);
class ONNX_OPERATOR_TYPED_KERNEL_CLASS_NAME(kCudaExecutionProvider, kOnnxDomain, 6, int16_t, Neg);
class ONNX_OPERATOR_TYPED_KERNEL_CLASS_NAME(kCudaExecutionProvider, kOnnxDomain, 6, int32_t, Neg);
class ONNX_OPERATOR_TYPED_KERNEL_CLASS_NAME(kCudaExecutionProvider, kOnnxDomain, 6, int64_t, Neg);
class ONNX_OPERATOR_TYPED_KERNEL_CLASS_NAME(kCudaExecutionProvider, kOnnxDomain, 6, float, Neg);
class ONNX_OPERATOR_TYPED_KERNEL_CLASS_NAME(kCudaExecutionProvider, kOnnxDomain, 6, double, Neg);
class ONNX_OPERATOR_TYPED_KERNEL_CLASS_NAME(kCudaExecutionProvider, kOnnxDomain, 6, MLFloat16, Neg);
class ONNX_OPERATOR_TYPED_KERNEL_CLASS_NAME(kCudaExecutionProvider, kOnnxDomain, 6, float, Floor);
class ONNX_OPERATOR_TYPED_KERNEL_CLASS_NAME(kCudaExecutionProvider, kOnnxDomain, 6, double, Floor);
class ONNX_OPERATOR_TYPED_KERNEL_CLASS_NAME(kCudaExecutionProvider, kOnnxDomain, 6, MLFloat16, Floor);
class ONNX_OPERATOR_TYPED_KERNEL_CLASS_NAME(kCudaExecutionProvider, kOnnxDomain, 6, float, Ceil);
class ONNX_OPERATOR_TYPED_KERNEL_CLASS_NAME(kCudaExecutionProvider, kOnnxDomain, 6, double, Ceil);
class ONNX_OPERATOR_TYPED_KERNEL_CLASS_NAME(kCudaExecutionProvider, kOnnxDomain, 6, MLFloat16, Ceil);
class ONNX_OPERATOR_TYPED_KERNEL_CLASS_NAME(kCudaExecutionProvider, kOnnxDomain, 6, float, Clip);
class ONNX_OPERATOR_TYPED_KERNEL_CLASS_NAME(kCudaExecutionProvider, kOnnxDomain, 6, float, Reciprocal);
class ONNX_OPERATOR_TYPED_KERNEL_CLASS_NAME(kCudaExecutionProvider, kOnnxDomain, 6, double, Reciprocal);
class ONNX_OPERATOR_TYPED_KERNEL_CLASS_NAME(kCudaExecutionProvider, kOnnxDomain, 6, MLFloat16, Reciprocal);
class ONNX_OPERATOR_TYPED_KERNEL_CLASS_NAME(kCudaExecutionProvider, kOnnxDomain, 6, float, Sqrt);
class ONNX_OPERATOR_TYPED_KERNEL_CLASS_NAME(kCudaExecutionProvider, kOnnxDomain, 6, double, Sqrt);
class ONNX_OPERATOR_TYPED_KERNEL_CLASS_NAME(kCudaExecutionProvider, kOnnxDomain, 6, MLFloat16, Sqrt);
class ONNX_OPERATOR_TYPED_KERNEL_CLASS_NAME(kCudaExecutionProvider, kOnnxDomain, 6, float, Log);
class ONNX_OPERATOR_TYPED_KERNEL_CLASS_NAME(kCudaExecutionProvider, kOnnxDomain, 6, double, Log);
class ONNX_OPERATOR_TYPED_KERNEL_CLASS_NAME(kCudaExecutionProvider, kOnnxDomain, 6, MLFloat16, Log);
class ONNX_OPERATOR_TYPED_KERNEL_CLASS_NAME(kCudaExecutionProvider, kOnnxDomain, 6, float, Exp);
class ONNX_OPERATOR_TYPED_KERNEL_CLASS_NAME(kCudaExecutionProvider, kOnnxDomain, 6, double, Exp);
class ONNX_OPERATOR_TYPED_KERNEL_CLASS_NAME(kCudaExecutionProvider, kOnnxDomain, 6, MLFloat16, Exp);
class ONNX_OPERATOR_TYPED_KERNEL_CLASS_NAME(kCudaExecutionProvider, kOnnxDomain, 9, float, Erf);
class ONNX_OPERATOR_TYPED_KERNEL_CLASS_NAME(kCudaExecutionProvider, kOnnxDomain, 9, double, Erf);
class ONNX_OPERATOR_TYPED_KERNEL_CLASS_NAME(kCudaExecutionProvider, kOnnxDomain, 9, MLFloat16, Erf);
class ONNX_OPERATOR_TYPED_KERNEL_CLASS_NAME(kCudaExecutionProvider, kOnnxDomain, 1, bool, Not);
class ONNX_OPERATOR_VERSIONED_TYPED_KERNEL_CLASS_NAME(kCudaExecutionProvider, kOnnxDomain, 7, 8, float, BatchNormalization);
class ONNX_OPERATOR_VERSIONED_TYPED_KERNEL_CLASS_NAME(kCudaExecutionProvider, kOnnxDomain, 7, 8, double, BatchNormalization);
class ONNX_OPERATOR_VERSIONED_TYPED_KERNEL_CLASS_NAME(kCudaExecutionProvider, kOnnxDomain, 7, 8, MLFloat16, BatchNormalization);
class ONNX_OPERATOR_TYPED_KERNEL_CLASS_NAME(kCudaExecutionProvider, kOnnxDomain, 9, float, BatchNormalization);
class ONNX_OPERATOR_TYPED_KERNEL_CLASS_NAME(kCudaExecutionProvider, kOnnxDomain, 9, double, BatchNormalization);
class ONNX_OPERATOR_TYPED_KERNEL_CLASS_NAME(kCudaExecutionProvider, kOnnxDomain, 9, MLFloat16, BatchNormalization);
class ONNX_OPERATOR_TYPED_KERNEL_CLASS_NAME(kCudaExecutionProvider, kOnnxDomain, 1, float, LRN);
class ONNX_OPERATOR_TYPED_KERNEL_CLASS_NAME(kCudaExecutionProvider, kOnnxDomain, 1, double, LRN);
class ONNX_OPERATOR_TYPED_KERNEL_CLASS_NAME(kCudaExecutionProvider, kOnnxDomain, 1, MLFloat16, LRN);
class ONNX_OPERATOR_TYPED_KERNEL_CLASS_NAME(kCudaExecutionProvider, kOnnxDomain, 1, float, Conv);
class ONNX_OPERATOR_TYPED_KERNEL_CLASS_NAME(kCudaExecutionProvider, kOnnxDomain, 1, double, Conv);
class ONNX_OPERATOR_TYPED_KERNEL_CLASS_NAME(kCudaExecutionProvider, kOnnxDomain, 1, MLFloat16, Conv);
class ONNX_OPERATOR_TYPED_KERNEL_CLASS_NAME(kCudaExecutionProvider, kOnnxDomain, 1, float, ConvTranspose);
class ONNX_OPERATOR_TYPED_KERNEL_CLASS_NAME(kCudaExecutionProvider, kOnnxDomain, 1, double, ConvTranspose);
class ONNX_OPERATOR_TYPED_KERNEL_CLASS_NAME(kCudaExecutionProvider, kOnnxDomain, 1, MLFloat16, ConvTranspose);
class ONNX_OPERATOR_VERSIONED_TYPED_KERNEL_CLASS_NAME(kCudaExecutionProvider, kOnnxDomain, 7, 9, float, AveragePool);
class ONNX_OPERATOR_VERSIONED_TYPED_KERNEL_CLASS_NAME(kCudaExecutionProvider, kOnnxDomain, 7, 9, double, AveragePool);
class ONNX_OPERATOR_VERSIONED_TYPED_KERNEL_CLASS_NAME(kCudaExecutionProvider, kOnnxDomain, 7, 9, MLFloat16, AveragePool);
class ONNX_OPERATOR_TYPED_KERNEL_CLASS_NAME(kCudaExecutionProvider, kOnnxDomain, 10, float, AveragePool);
class ONNX_OPERATOR_TYPED_KERNEL_CLASS_NAME(kCudaExecutionProvider, kOnnxDomain, 10, double, AveragePool);
class ONNX_OPERATOR_TYPED_KERNEL_CLASS_NAME(kCudaExecutionProvider, kOnnxDomain, 10, MLFloat16, AveragePool);
class ONNX_OPERATOR_TYPED_KERNEL_CLASS_NAME(kCudaExecutionProvider, kOnnxDomain, 1, float, GlobalAveragePool);
class ONNX_OPERATOR_TYPED_KERNEL_CLASS_NAME(kCudaExecutionProvider, kOnnxDomain, 1, double, GlobalAveragePool);
class ONNX_OPERATOR_TYPED_KERNEL_CLASS_NAME(kCudaExecutionProvider, kOnnxDomain, 1, MLFloat16, GlobalAveragePool);
class ONNX_OPERATOR_TYPED_KERNEL_CLASS_NAME(kCudaExecutionProvider, kOnnxDomain, 10, float, MaxPool);
class ONNX_OPERATOR_TYPED_KERNEL_CLASS_NAME(kCudaExecutionProvider, kOnnxDomain, 10, double, MaxPool);
class ONNX_OPERATOR_TYPED_KERNEL_CLASS_NAME(kCudaExecutionProvider, kOnnxDomain, 10, MLFloat16, MaxPool);
class ONNX_OPERATOR_VERSIONED_TYPED_KERNEL_CLASS_NAME(kCudaExecutionProvider, kOnnxDomain, 8, 9, float, MaxPool);
class ONNX_OPERATOR_VERSIONED_TYPED_KERNEL_CLASS_NAME(kCudaExecutionProvider, kOnnxDomain, 8, 9, double, MaxPool);
class ONNX_OPERATOR_VERSIONED_TYPED_KERNEL_CLASS_NAME(kCudaExecutionProvider, kOnnxDomain, 8, 9, MLFloat16, MaxPool);
class ONNX_OPERATOR_VERSIONED_TYPED_KERNEL_CLASS_NAME(kCudaExecutionProvider, kOnnxDomain, 1, 7, float, MaxPool);
class ONNX_OPERATOR_VERSIONED_TYPED_KERNEL_CLASS_NAME(kCudaExecutionProvider, kOnnxDomain, 1, 7, double, MaxPool);
class ONNX_OPERATOR_VERSIONED_TYPED_KERNEL_CLASS_NAME(kCudaExecutionProvider, kOnnxDomain, 1, 7, MLFloat16, MaxPool);
class ONNX_OPERATOR_TYPED_KERNEL_CLASS_NAME(kCudaExecutionProvider, kOnnxDomain, 1, float, GlobalMaxPool);
class ONNX_OPERATOR_TYPED_KERNEL_CLASS_NAME(kCudaExecutionProvider, kOnnxDomain, 1, double, GlobalMaxPool);
class ONNX_OPERATOR_TYPED_KERNEL_CLASS_NAME(kCudaExecutionProvider, kOnnxDomain, 1, MLFloat16, GlobalMaxPool);
class ONNX_OPERATOR_TYPED_KERNEL_CLASS_NAME(kCudaExecutionProvider, kOnnxDomain, 1, float, ArgMax);
class ONNX_OPERATOR_TYPED_KERNEL_CLASS_NAME(kCudaExecutionProvider, kOnnxDomain, 1, double, ArgMax);
class ONNX_OPERATOR_TYPED_KERNEL_CLASS_NAME(kCudaExecutionProvider, kOnnxDomain, 1, MLFloat16, ArgMax);
class ONNX_OPERATOR_TYPED_KERNEL_CLASS_NAME(kCudaExecutionProvider, kOnnxDomain, 1, float, ArgMin);
class ONNX_OPERATOR_TYPED_KERNEL_CLASS_NAME(kCudaExecutionProvider, kOnnxDomain, 1, double, ArgMin);
class ONNX_OPERATOR_TYPED_KERNEL_CLASS_NAME(kCudaExecutionProvider, kOnnxDomain, 1, MLFloat16, ArgMin);
class ONNX_OPERATOR_TYPED_KERNEL_CLASS_NAME(kCudaExecutionProvider, kOnnxDomain, 1, float, ReduceL1);
class ONNX_OPERATOR_TYPED_KERNEL_CLASS_NAME(kCudaExecutionProvider, kOnnxDomain, 1, double, ReduceL1);
class ONNX_OPERATOR_TYPED_KERNEL_CLASS_NAME(kCudaExecutionProvider, kOnnxDomain, 1, MLFloat16, ReduceL1);
class ONNX_OPERATOR_TYPED_KERNEL_CLASS_NAME(kCudaExecutionProvider, kOnnxDomain, 1, int32_t, ReduceL1);
class ONNX_OPERATOR_TYPED_KERNEL_CLASS_NAME(kCudaExecutionProvider, kOnnxDomain, 1, float, ReduceL2);
class ONNX_OPERATOR_TYPED_KERNEL_CLASS_NAME(kCudaExecutionProvider, kOnnxDomain, 1, double, ReduceL2);
class ONNX_OPERATOR_TYPED_KERNEL_CLASS_NAME(kCudaExecutionProvider, kOnnxDomain, 1, MLFloat16, ReduceL2);
class ONNX_OPERATOR_TYPED_KERNEL_CLASS_NAME(kCudaExecutionProvider, kOnnxDomain, 1, int32_t, ReduceL2);
class ONNX_OPERATOR_TYPED_KERNEL_CLASS_NAME(kCudaExecutionProvider, kOnnxDomain, 1, float, ReduceMax);
class ONNX_OPERATOR_TYPED_KERNEL_CLASS_NAME(kCudaExecutionProvider, kOnnxDomain, 1, double, ReduceMax);
class ONNX_OPERATOR_TYPED_KERNEL_CLASS_NAME(kCudaExecutionProvider, kOnnxDomain, 1, MLFloat16, ReduceMax);
class ONNX_OPERATOR_TYPED_KERNEL_CLASS_NAME(kCudaExecutionProvider, kOnnxDomain, 1, int32_t, ReduceMax);
class ONNX_OPERATOR_TYPED_KERNEL_CLASS_NAME(kCudaExecutionProvider, kOnnxDomain, 1, float, ReduceMean);
class ONNX_OPERATOR_TYPED_KERNEL_CLASS_NAME(kCudaExecutionProvider, kOnnxDomain, 1, double, ReduceMean);
class ONNX_OPERATOR_TYPED_KERNEL_CLASS_NAME(kCudaExecutionProvider, kOnnxDomain, 1, MLFloat16, ReduceMean);
class ONNX_OPERATOR_TYPED_KERNEL_CLASS_NAME(kCudaExecutionProvider, kOnnxDomain, 1, int32_t, ReduceMean);
class ONNX_OPERATOR_TYPED_KERNEL_CLASS_NAME(kCudaExecutionProvider, kOnnxDomain, 1, float, ReduceMin);
class ONNX_OPERATOR_TYPED_KERNEL_CLASS_NAME(kCudaExecutionProvider, kOnnxDomain, 1, double, ReduceMin);
class ONNX_OPERATOR_TYPED_KERNEL_CLASS_NAME(kCudaExecutionProvider, kOnnxDomain, 1, MLFloat16, ReduceMin);
class ONNX_OPERATOR_TYPED_KERNEL_CLASS_NAME(kCudaExecutionProvider, kOnnxDomain, 1, int32_t, ReduceMin);
class ONNX_OPERATOR_TYPED_KERNEL_CLASS_NAME(kCudaExecutionProvider, kOnnxDomain, 1, float, ReduceProd);
class ONNX_OPERATOR_TYPED_KERNEL_CLASS_NAME(kCudaExecutionProvider, kOnnxDomain, 1, double, ReduceProd);
class ONNX_OPERATOR_TYPED_KERNEL_CLASS_NAME(kCudaExecutionProvider, kOnnxDomain, 1, MLFloat16, ReduceProd);
class ONNX_OPERATOR_TYPED_KERNEL_CLASS_NAME(kCudaExecutionProvider, kOnnxDomain, 1, int32_t, ReduceProd);
class ONNX_OPERATOR_TYPED_KERNEL_CLASS_NAME(kCudaExecutionProvider, kOnnxDomain, 1, float, ReduceSum);
class ONNX_OPERATOR_TYPED_KERNEL_CLASS_NAME(kCudaExecutionProvider, kOnnxDomain, 1, double, ReduceSum);
class ONNX_OPERATOR_TYPED_KERNEL_CLASS_NAME(kCudaExecutionProvider, kOnnxDomain, 1, MLFloat16, ReduceSum);
class ONNX_OPERATOR_TYPED_KERNEL_CLASS_NAME(kCudaExecutionProvider, kOnnxDomain, 1, int32_t, ReduceSum);
class ONNX_OPERATOR_TYPED_KERNEL_CLASS_NAME(kCudaExecutionProvider, kOnnxDomain, 1, float, ReduceLogSum);
class ONNX_OPERATOR_TYPED_KERNEL_CLASS_NAME(kCudaExecutionProvider, kOnnxDomain, 1, double, ReduceLogSum);
class ONNX_OPERATOR_TYPED_KERNEL_CLASS_NAME(kCudaExecutionProvider, kOnnxDomain, 1, MLFloat16, ReduceLogSum);
class ONNX_OPERATOR_TYPED_KERNEL_CLASS_NAME(kCudaExecutionProvider, kOnnxDomain, 1, float, ReduceSumSquare);
class ONNX_OPERATOR_TYPED_KERNEL_CLASS_NAME(kCudaExecutionProvider, kOnnxDomain, 1, double, ReduceSumSquare);
class ONNX_OPERATOR_TYPED_KERNEL_CLASS_NAME(kCudaExecutionProvider, kOnnxDomain, 1, MLFloat16, ReduceSumSquare);
class ONNX_OPERATOR_TYPED_KERNEL_CLASS_NAME(kCudaExecutionProvider, kOnnxDomain, 1, float, ReduceLogSumExp);
class ONNX_OPERATOR_TYPED_KERNEL_CLASS_NAME(kCudaExecutionProvider, kOnnxDomain, 1, double, ReduceLogSumExp);
class ONNX_OPERATOR_TYPED_KERNEL_CLASS_NAME(kCudaExecutionProvider, kOnnxDomain, 1, MLFloat16, ReduceLogSumExp);
class ONNX_OPERATOR_VERSIONED_TYPED_KERNEL_CLASS_NAME(kCudaExecutionProvider, kOnnxDomain, 6, 8, float, Cast);
class ONNX_OPERATOR_VERSIONED_TYPED_KERNEL_CLASS_NAME(kCudaExecutionProvider, kOnnxDomain, 6, 8, double, Cast);
class ONNX_OPERATOR_VERSIONED_TYPED_KERNEL_CLASS_NAME(kCudaExecutionProvider, kOnnxDomain, 6, 8, MLFloat16, Cast);
class ONNX_OPERATOR_VERSIONED_TYPED_KERNEL_CLASS_NAME(kCudaExecutionProvider, kOnnxDomain, 6, 8, int8_t, Cast);
class ONNX_OPERATOR_VERSIONED_TYPED_KERNEL_CLASS_NAME(kCudaExecutionProvider, kOnnxDomain, 6, 8, int16_t, Cast);
class ONNX_OPERATOR_VERSIONED_TYPED_KERNEL_CLASS_NAME(kCudaExecutionProvider, kOnnxDomain, 6, 8, int32_t, Cast);
class ONNX_OPERATOR_VERSIONED_TYPED_KERNEL_CLASS_NAME(kCudaExecutionProvider, kOnnxDomain, 6, 8, int64_t, Cast);
class ONNX_OPERATOR_VERSIONED_TYPED_KERNEL_CLASS_NAME(kCudaExecutionProvider, kOnnxDomain, 6, 8, uint8_t, Cast);
class ONNX_OPERATOR_VERSIONED_TYPED_KERNEL_CLASS_NAME(kCudaExecutionProvider, kOnnxDomain, 6, 8, uint16_t, Cast);
class ONNX_OPERATOR_VERSIONED_TYPED_KERNEL_CLASS_NAME(kCudaExecutionProvider, kOnnxDomain, 6, 8, uint32_t, Cast);
class ONNX_OPERATOR_VERSIONED_TYPED_KERNEL_CLASS_NAME(kCudaExecutionProvider, kOnnxDomain, 6, 8, uint64_t, Cast);
class ONNX_OPERATOR_VERSIONED_TYPED_KERNEL_CLASS_NAME(kCudaExecutionProvider, kOnnxDomain, 6, 8, bool, Cast);
class ONNX_OPERATOR_TYPED_KERNEL_CLASS_NAME(kCudaExecutionProvider, kOnnxDomain, 9, float, Cast);
class ONNX_OPERATOR_TYPED_KERNEL_CLASS_NAME(kCudaExecutionProvider, kOnnxDomain, 9, double, Cast);
class ONNX_OPERATOR_TYPED_KERNEL_CLASS_NAME(kCudaExecutionProvider, kOnnxDomain, 9, MLFloat16, Cast);
class ONNX_OPERATOR_TYPED_KERNEL_CLASS_NAME(kCudaExecutionProvider, kOnnxDomain, 9, int8_t, Cast);
class ONNX_OPERATOR_TYPED_KERNEL_CLASS_NAME(kCudaExecutionProvider, kOnnxDomain, 9, int16_t, Cast);
class ONNX_OPERATOR_TYPED_KERNEL_CLASS_NAME(kCudaExecutionProvider, kOnnxDomain, 9, int32_t, Cast);
class ONNX_OPERATOR_TYPED_KERNEL_CLASS_NAME(kCudaExecutionProvider, kOnnxDomain, 9, int64_t, Cast);
class ONNX_OPERATOR_TYPED_KERNEL_CLASS_NAME(kCudaExecutionProvider, kOnnxDomain, 9, uint8_t, Cast);
class ONNX_OPERATOR_TYPED_KERNEL_CLASS_NAME(kCudaExecutionProvider, kOnnxDomain, 9, uint16_t, Cast);
class ONNX_OPERATOR_TYPED_KERNEL_CLASS_NAME(kCudaExecutionProvider, kOnnxDomain, 9, uint32_t, Cast);
class ONNX_OPERATOR_TYPED_KERNEL_CLASS_NAME(kCudaExecutionProvider, kOnnxDomain, 9, uint64_t, Cast);
class ONNX_OPERATOR_TYPED_KERNEL_CLASS_NAME(kCudaExecutionProvider, kOnnxDomain, 9, bool, Cast);
class ONNX_OPERATOR_VERSIONED_TYPED_KERNEL_CLASS_NAME(kCudaExecutionProvider, kOnnxDomain, 2, 10, float, Pad);
class ONNX_OPERATOR_VERSIONED_TYPED_KERNEL_CLASS_NAME(kCudaExecutionProvider, kOnnxDomain, 2, 10, double, Pad);
class ONNX_OPERATOR_VERSIONED_TYPED_KERNEL_CLASS_NAME(kCudaExecutionProvider, kOnnxDomain, 2, 10, MLFloat16, Pad);
class ONNX_OPERATOR_KERNEL_CLASS_NAME(kCudaExecutionProvider, kOnnxDomain, 5, Reshape);
class ONNX_OPERATOR_VERSIONED_KERNEL_CLASS_NAME(kCudaExecutionProvider, kOnnxDomain, 1, 4, Reshape_1);
class ONNX_OPERATOR_KERNEL_CLASS_NAME(kCudaExecutionProvider, kOnnxDomain, 1, Shape);
class ONNX_OPERATOR_TYPED_KERNEL_CLASS_NAME(kCudaExecutionProvider, kOnnxDomain, 6, float, Tile);
class ONNX_OPERATOR_TYPED_KERNEL_CLASS_NAME(kCudaExecutionProvider, kOnnxDomain, 6, double, Tile);
class ONNX_OPERATOR_TYPED_KERNEL_CLASS_NAME(kCudaExecutionProvider, kOnnxDomain, 6, MLFloat16, Tile);
class ONNX_OPERATOR_TYPED_KERNEL_CLASS_NAME(kCudaExecutionProvider, kOnnxDomain, 1, float, Transpose);
class ONNX_OPERATOR_TYPED_KERNEL_CLASS_NAME(kCudaExecutionProvider, kOnnxDomain, 1, double, Transpose);
class ONNX_OPERATOR_TYPED_KERNEL_CLASS_NAME(kCudaExecutionProvider, kOnnxDomain, 1, MLFloat16, Transpose);
class ONNX_OPERATOR_TYPED_KERNEL_CLASS_NAME(kCudaExecutionProvider, kOnnxDomain, 6, float, InstanceNormalization);
class ONNX_OPERATOR_TYPED_KERNEL_CLASS_NAME(kCudaExecutionProvider, kOnnxDomain, 6, double, InstanceNormalization);
class ONNX_OPERATOR_TYPED_KERNEL_CLASS_NAME(kCudaExecutionProvider, kOnnxDomain, 6, MLFloat16, InstanceNormalization);
class ONNX_OPERATOR_TYPED_KERNEL_CLASS_NAME(kCudaExecutionProvider, kOnnxDomain, 7, float, RNN);
class ONNX_OPERATOR_TYPED_KERNEL_CLASS_NAME(kCudaExecutionProvider, kOnnxDomain, 7, double, RNN);
class ONNX_OPERATOR_TYPED_KERNEL_CLASS_NAME(kCudaExecutionProvider, kOnnxDomain, 7, MLFloat16, RNN);
class ONNX_OPERATOR_TYPED_KERNEL_CLASS_NAME(kCudaExecutionProvider, kOnnxDomain, 7, float, GRU);
class ONNX_OPERATOR_TYPED_KERNEL_CLASS_NAME(kCudaExecutionProvider, kOnnxDomain, 7, double, GRU);
class ONNX_OPERATOR_TYPED_KERNEL_CLASS_NAME(kCudaExecutionProvider, kOnnxDomain, 7, MLFloat16, GRU);
class ONNX_OPERATOR_TYPED_KERNEL_CLASS_NAME(kCudaExecutionProvider, kOnnxDomain, 7, float, LSTM);
class ONNX_OPERATOR_TYPED_KERNEL_CLASS_NAME(kCudaExecutionProvider, kOnnxDomain, 7, double, LSTM);
class ONNX_OPERATOR_TYPED_KERNEL_CLASS_NAME(kCudaExecutionProvider, kOnnxDomain, 7, MLFloat16, LSTM);
class ONNX_OPERATOR_VERSIONED_TYPED_KERNEL_CLASS_NAME(kCudaExecutionProvider, kOnnxDomain, 1, 9, int32_t, Slice);
class ONNX_OPERATOR_VERSIONED_TYPED_KERNEL_CLASS_NAME(kCudaExecutionProvider, kOnnxDomain, 1, 9, int64_t, Slice);
class ONNX_OPERATOR_VERSIONED_TYPED_KERNEL_CLASS_NAME(kCudaExecutionProvider, kOnnxDomain, 1, 9, float, Slice);
class ONNX_OPERATOR_TYPED_KERNEL_CLASS_NAME(kCudaExecutionProvider, kOnnxDomain, 10, int32_t, Slice);
class ONNX_OPERATOR_TYPED_KERNEL_CLASS_NAME(kCudaExecutionProvider, kOnnxDomain, 10, int64_t, Slice);
class ONNX_OPERATOR_TYPED_KERNEL_CLASS_NAME(kCudaExecutionProvider, kOnnxDomain, 10, float, Slice);
class ONNX_OPERATOR_KERNEL_CLASS_NAME(kCudaExecutionProvider, kOnnxDomain, 9, Compress);
class ONNX_OPERATOR_KERNEL_CLASS_NAME(kCudaExecutionProvider, kOnnxDomain, 9, Flatten);
class ONNX_OPERATOR_VERSIONED_TYPED_KERNEL_CLASS_NAME(kCudaExecutionProvider, kOnnxDomain, 7, 9, float, Upsample);
class ONNX_OPERATOR_VERSIONED_TYPED_KERNEL_CLASS_NAME(kCudaExecutionProvider, kOnnxDomain, 7, 9, double, Upsample);
class ONNX_OPERATOR_VERSIONED_TYPED_KERNEL_CLASS_NAME(kCudaExecutionProvider, kOnnxDomain, 7, 9, MLFloat16, Upsample);
class ONNX_OPERATOR_VERSIONED_TYPED_KERNEL_CLASS_NAME(kCudaExecutionProvider, kOnnxDomain, 7, 9, int32_t, Upsample);
class ONNX_OPERATOR_VERSIONED_TYPED_KERNEL_CLASS_NAME(kCudaExecutionProvider, kOnnxDomain, 7, 9, uint8_t, Upsample);
class ONNX_OPERATOR_TYPED_KERNEL_CLASS_NAME(kCudaExecutionProvider, kOnnxDomain, 10, float, Resize);
class ONNX_OPERATOR_TYPED_KERNEL_CLASS_NAME(kCudaExecutionProvider, kOnnxDomain, 10, double, Resize);
class ONNX_OPERATOR_TYPED_KERNEL_CLASS_NAME(kCudaExecutionProvider, kOnnxDomain, 10, MLFloat16, Resize);
class ONNX_OPERATOR_TYPED_KERNEL_CLASS_NAME(kCudaExecutionProvider, kOnnxDomain, 10, int32_t, Resize);
class ONNX_OPERATOR_TYPED_KERNEL_CLASS_NAME(kCudaExecutionProvider, kOnnxDomain, 10, uint8_t, Resize);
class ONNX_OPERATOR_KERNEL_CLASS_NAME(kCudaExecutionProvider, kOnnxDomain, 2, Split);
class ONNX_OPERATOR_KERNEL_CLASS_NAME(kCudaExecutionProvider, kOnnxDomain, 9, ConstantOfShape);
class ONNX_OPERATOR_TYPED_KERNEL_CLASS_NAME(kCudaExecutionProvider, kOnnxDomain, 9, int8_t, Shrink);
class ONNX_OPERATOR_TYPED_KERNEL_CLASS_NAME(kCudaExecutionProvider, kOnnxDomain, 9, int16_t, Shrink);
class ONNX_OPERATOR_TYPED_KERNEL_CLASS_NAME(kCudaExecutionProvider, kOnnxDomain, 9, int32_t, Shrink);
class ONNX_OPERATOR_TYPED_KERNEL_CLASS_NAME(kCudaExecutionProvider, kOnnxDomain, 9, int64_t, Shrink);
class ONNX_OPERATOR_TYPED_KERNEL_CLASS_NAME(kCudaExecutionProvider, kOnnxDomain, 9, uint8_t, Shrink);
class ONNX_OPERATOR_TYPED_KERNEL_CLASS_NAME(kCudaExecutionProvider, kOnnxDomain, 9, uint16_t, Shrink);
class ONNX_OPERATOR_TYPED_KERNEL_CLASS_NAME(kCudaExecutionProvider, kOnnxDomain, 9, uint32_t, Shrink);
class ONNX_OPERATOR_TYPED_KERNEL_CLASS_NAME(kCudaExecutionProvider, kOnnxDomain, 9, uint64_t, Shrink);
class ONNX_OPERATOR_TYPED_KERNEL_CLASS_NAME(kCudaExecutionProvider, kOnnxDomain, 9, float, Shrink);
class ONNX_OPERATOR_TYPED_KERNEL_CLASS_NAME(kCudaExecutionProvider, kOnnxDomain, 9, double, Shrink);
class ONNX_OPERATOR_TYPED_KERNEL_CLASS_NAME(kCudaExecutionProvider, kOnnxDomain, 9, MLFloat16, Shrink);
class ONNX_OPERATOR_VERSIONED_TYPED_KERNEL_CLASS_NAME(kCudaExecutionProvider, kOnnxDomain, 7, 8, float, Less);
class ONNX_OPERATOR_VERSIONED_TYPED_KERNEL_CLASS_NAME(kCudaExecutionProvider, kOnnxDomain, 7, 8, double, Less);
class ONNX_OPERATOR_VERSIONED_TYPED_KERNEL_CLASS_NAME(kCudaExecutionProvider, kOnnxDomain, 7, 8, MLFloat16, Less);
class ONNX_OPERATOR_TYPED_KERNEL_CLASS_NAME(kCudaExecutionProvider, kOnnxDomain, 9, int32_t, Less);
class ONNX_OPERATOR_TYPED_KERNEL_CLASS_NAME(kCudaExecutionProvider, kOnnxDomain, 9, int64_t, Less);
class ONNX_OPERATOR_TYPED_KERNEL_CLASS_NAME(kCudaExecutionProvider, kOnnxDomain, 9, uint32_t, Less);
class ONNX_OPERATOR_TYPED_KERNEL_CLASS_NAME(kCudaExecutionProvider, kOnnxDomain, 9, uint64_t, Less);
class ONNX_OPERATOR_TYPED_KERNEL_CLASS_NAME(kCudaExecutionProvider, kOnnxDomain, 9, float, Less);
class ONNX_OPERATOR_TYPED_KERNEL_CLASS_NAME(kCudaExecutionProvider, kOnnxDomain, 9, double, Less);
class ONNX_OPERATOR_TYPED_KERNEL_CLASS_NAME(kCudaExecutionProvider, kOnnxDomain, 9, MLFloat16, Less);
<<<<<<< HEAD
class ONNX_OPERATOR_VERSIONED_KERNEL_CLASS_NAME(kCudaExecutionProvider, kOnnxDomain, 9, 10, Scatter);
=======
class ONNX_OPERATOR_KERNEL_CLASS_NAME(kCudaExecutionProvider, kOnnxDomain, 9, EyeLike);
>>>>>>> 90b6ff92

// opset 10
class ONNX_OPERATOR_KERNEL_CLASS_NAME(kCudaExecutionProvider, kOnnxDomain, 10, Dropout);
class ONNX_OPERATOR_TYPED_KERNEL_CLASS_NAME(kCudaExecutionProvider, kOnnxDomain, 10, float, RoiAlign);
class ONNX_OPERATOR_TYPED_KERNEL_CLASS_NAME(kCudaExecutionProvider, kOnnxDomain, 10, double, RoiAlign);
class ONNX_OPERATOR_VERSIONED_KERNEL_CLASS_NAME(kCudaExecutionProvider, kOnnxDomain, 10, 10, NonMaxSuppression);

// opset 11
class ONNX_OPERATOR_TYPED_KERNEL_CLASS_NAME(kCudaExecutionProvider, kOnnxDomain, 11, float, Gemm);
class ONNX_OPERATOR_TYPED_KERNEL_CLASS_NAME(kCudaExecutionProvider, kOnnxDomain, 11, double, Gemm);
class ONNX_OPERATOR_TYPED_KERNEL_CLASS_NAME(kCudaExecutionProvider, kOnnxDomain, 11, MLFloat16, Gemm);
<<<<<<< HEAD
class ONNX_OPERATOR_KERNEL_CLASS_NAME(kCudaExecutionProvider, kOnnxDomain, 11, NonMaxSuppression);
=======
class ONNX_OPERATOR_KERNEL_CLASS_NAME(kCudaExecutionProvider, kOnnxDomain, 11, Range);

class ONNX_OPERATOR_VERSIONED_KERNEL_CLASS_NAME(kCudaExecutionProvider, kOnnxDomain, 9, 10, Scatter);
>>>>>>> 90b6ff92
class ONNX_OPERATOR_KERNEL_CLASS_NAME(kCudaExecutionProvider, kOnnxDomain, 11, ScatterElements);
class ONNX_OPERATOR_KERNEL_CLASS_NAME(kCudaExecutionProvider, kOnnxDomain, 11, Range);

class ONNX_OPERATOR_TYPED_KERNEL_CLASS_NAME(kCudaExecutionProvider, kOnnxDomain, 9, bool, NonZero);
class ONNX_OPERATOR_TYPED_KERNEL_CLASS_NAME(kCudaExecutionProvider, kOnnxDomain, 9, uint8_t, NonZero);
class ONNX_OPERATOR_TYPED_KERNEL_CLASS_NAME(kCudaExecutionProvider, kOnnxDomain, 9, int32_t, NonZero);
class ONNX_OPERATOR_TYPED_KERNEL_CLASS_NAME(kCudaExecutionProvider, kOnnxDomain, 9, int64_t, NonZero);
class ONNX_OPERATOR_TYPED_KERNEL_CLASS_NAME(kCudaExecutionProvider, kOnnxDomain, 9, float, NonZero);

class ONNX_OPERATOR_VERSIONED_KERNEL_CLASS_NAME(kCudaExecutionProvider, kOnnxDomain, 1, 9, TopK);
class ONNX_OPERATOR_VERSIONED_KERNEL_CLASS_NAME(kCudaExecutionProvider, kOnnxDomain, 10, 10, TopK);
class ONNX_OPERATOR_KERNEL_CLASS_NAME(kCudaExecutionProvider, kOnnxDomain, 11, TopK);

static void RegisterCudaKernels(KernelRegistry& kernel_registry) {
  static const BuildKernelCreateInfoFn function_table[] = {
      BuildKernelCreateInfo<ONNX_OPERATOR_KERNEL_CLASS_NAME(kCudaExecutionProvider, kOnnxDomain, 1, MemcpyFromHost)>,
      BuildKernelCreateInfo<ONNX_OPERATOR_KERNEL_CLASS_NAME(kCudaExecutionProvider, kOnnxDomain, 1, MemcpyToHost)>,
      BuildKernelCreateInfo<ONNX_OPERATOR_KERNEL_CLASS_NAME(kCudaExecutionProvider, kOnnxDomain, 4, Concat)>,
      BuildKernelCreateInfo<ONNX_OPERATOR_KERNEL_CLASS_NAME(kCudaExecutionProvider, kOnnxDomain, 1, Unsqueeze)>,
      BuildKernelCreateInfo<ONNX_OPERATOR_VERSIONED_KERNEL_CLASS_NAME(kCudaExecutionProvider, kOnnxDomain, 1, 8, Flatten)>,
      BuildKernelCreateInfo<ONNX_OPERATOR_KERNEL_CLASS_NAME(kCudaExecutionProvider, kOnnxDomain, 1, Squeeze)>,
      BuildKernelCreateInfo<ONNX_OPERATOR_KERNEL_CLASS_NAME(kCudaExecutionProvider, kOnnxDomain, 1, Identity)>,
      BuildKernelCreateInfo<ONNX_OPERATOR_VERSIONED_KERNEL_CLASS_NAME(kCudaExecutionProvider, kOnnxDomain, 7, 9, Dropout)>,
      BuildKernelCreateInfo<ONNX_OPERATOR_KERNEL_CLASS_NAME(kCudaExecutionProvider, kOnnxDomain, 1, Gather)>,
      BuildKernelCreateInfo<ONNX_OPERATOR_VERSIONED_TYPED_KERNEL_CLASS_NAME(kCudaExecutionProvider, kOnnxDomain, 7, 8, float, Gemm)>,
      BuildKernelCreateInfo<ONNX_OPERATOR_VERSIONED_TYPED_KERNEL_CLASS_NAME(kCudaExecutionProvider, kOnnxDomain, 7, 8, double, Gemm)>,
      BuildKernelCreateInfo<ONNX_OPERATOR_VERSIONED_TYPED_KERNEL_CLASS_NAME(kCudaExecutionProvider, kOnnxDomain, 7, 8, MLFloat16, Gemm)>,
      BuildKernelCreateInfo<ONNX_OPERATOR_VERSIONED_TYPED_KERNEL_CLASS_NAME(kCudaExecutionProvider, kOnnxDomain, 9, 10, float, Gemm)>,
      BuildKernelCreateInfo<ONNX_OPERATOR_VERSIONED_TYPED_KERNEL_CLASS_NAME(kCudaExecutionProvider, kOnnxDomain, 9, 10, double, Gemm)>,
      BuildKernelCreateInfo<ONNX_OPERATOR_VERSIONED_TYPED_KERNEL_CLASS_NAME(kCudaExecutionProvider, kOnnxDomain, 9, 10, MLFloat16, Gemm)>,
      BuildKernelCreateInfo<ONNX_OPERATOR_VERSIONED_TYPED_KERNEL_CLASS_NAME(kCudaExecutionProvider, kOnnxDomain, 1, 8, float, MatMul)>,
      BuildKernelCreateInfo<ONNX_OPERATOR_VERSIONED_TYPED_KERNEL_CLASS_NAME(kCudaExecutionProvider, kOnnxDomain, 1, 8, double, MatMul)>,
      BuildKernelCreateInfo<ONNX_OPERATOR_VERSIONED_TYPED_KERNEL_CLASS_NAME(kCudaExecutionProvider, kOnnxDomain, 1, 8, MLFloat16, MatMul)>,
      BuildKernelCreateInfo<ONNX_OPERATOR_TYPED_KERNEL_CLASS_NAME(kCudaExecutionProvider, kOnnxDomain, 9, float, MatMul)>,
      BuildKernelCreateInfo<ONNX_OPERATOR_TYPED_KERNEL_CLASS_NAME(kCudaExecutionProvider, kOnnxDomain, 9, double, MatMul)>,
      BuildKernelCreateInfo<ONNX_OPERATOR_TYPED_KERNEL_CLASS_NAME(kCudaExecutionProvider, kOnnxDomain, 9, MLFloat16, MatMul)>,
      BuildKernelCreateInfo<ONNX_OPERATOR_TYPED_KERNEL_CLASS_NAME(kCudaExecutionProvider, kOnnxDomain, 6, float, Clip)>,
      BuildKernelCreateInfo<ONNX_OPERATOR_TYPED_KERNEL_CLASS_NAME(kCudaExecutionProvider, kOnnxDomain, 6, float, Tile)>,
      BuildKernelCreateInfo<ONNX_OPERATOR_TYPED_KERNEL_CLASS_NAME(kCudaExecutionProvider, kOnnxDomain, 6, double, Tile)>,
      BuildKernelCreateInfo<ONNX_OPERATOR_TYPED_KERNEL_CLASS_NAME(kCudaExecutionProvider, kOnnxDomain, 6, MLFloat16, Tile)>,
      BuildKernelCreateInfo<ONNX_OPERATOR_TYPED_KERNEL_CLASS_NAME(kCudaExecutionProvider, kOnnxDomain, 6, float, Elu)>,
      BuildKernelCreateInfo<ONNX_OPERATOR_TYPED_KERNEL_CLASS_NAME(kCudaExecutionProvider, kOnnxDomain, 6, double, Elu)>,
      BuildKernelCreateInfo<ONNX_OPERATOR_TYPED_KERNEL_CLASS_NAME(kCudaExecutionProvider, kOnnxDomain, 6, MLFloat16, Elu)>,
      BuildKernelCreateInfo<ONNX_OPERATOR_TYPED_KERNEL_CLASS_NAME(kCudaExecutionProvider, kOnnxDomain, 6, float, HardSigmoid)>,
      BuildKernelCreateInfo<ONNX_OPERATOR_TYPED_KERNEL_CLASS_NAME(kCudaExecutionProvider, kOnnxDomain, 6, double, HardSigmoid)>,
      BuildKernelCreateInfo<ONNX_OPERATOR_TYPED_KERNEL_CLASS_NAME(kCudaExecutionProvider, kOnnxDomain, 6, MLFloat16, HardSigmoid)>,
      BuildKernelCreateInfo<ONNX_OPERATOR_TYPED_KERNEL_CLASS_NAME(kCudaExecutionProvider, kOnnxDomain, 6, float, LeakyRelu)>,
      BuildKernelCreateInfo<ONNX_OPERATOR_TYPED_KERNEL_CLASS_NAME(kCudaExecutionProvider, kOnnxDomain, 6, double, LeakyRelu)>,
      BuildKernelCreateInfo<ONNX_OPERATOR_TYPED_KERNEL_CLASS_NAME(kCudaExecutionProvider, kOnnxDomain, 6, MLFloat16, LeakyRelu)>,
      BuildKernelCreateInfo<ONNX_OPERATOR_TYPED_KERNEL_CLASS_NAME(kCudaExecutionProvider, kOnnxDomain, 6, float, Relu)>,
      BuildKernelCreateInfo<ONNX_OPERATOR_TYPED_KERNEL_CLASS_NAME(kCudaExecutionProvider, kOnnxDomain, 6, double, Relu)>,
      BuildKernelCreateInfo<ONNX_OPERATOR_TYPED_KERNEL_CLASS_NAME(kCudaExecutionProvider, kOnnxDomain, 6, MLFloat16, Relu)>,
      BuildKernelCreateInfo<ONNX_OPERATOR_TYPED_KERNEL_CLASS_NAME(kCudaExecutionProvider, kOnnxDomain, 6, float, Selu)>,
      BuildKernelCreateInfo<ONNX_OPERATOR_TYPED_KERNEL_CLASS_NAME(kCudaExecutionProvider, kOnnxDomain, 6, double, Selu)>,
      BuildKernelCreateInfo<ONNX_OPERATOR_TYPED_KERNEL_CLASS_NAME(kCudaExecutionProvider, kOnnxDomain, 6, MLFloat16, Selu)>,
      BuildKernelCreateInfo<ONNX_OPERATOR_TYPED_KERNEL_CLASS_NAME(kCudaExecutionProvider, kOnnxDomain, 6, float, Sigmoid)>,
      BuildKernelCreateInfo<ONNX_OPERATOR_TYPED_KERNEL_CLASS_NAME(kCudaExecutionProvider, kOnnxDomain, 6, double, Sigmoid)>,
      BuildKernelCreateInfo<ONNX_OPERATOR_TYPED_KERNEL_CLASS_NAME(kCudaExecutionProvider, kOnnxDomain, 6, MLFloat16, Sigmoid)>,
      BuildKernelCreateInfo<ONNX_OPERATOR_TYPED_KERNEL_CLASS_NAME(kCudaExecutionProvider, kOnnxDomain, 1, float, Softsign)>,
      BuildKernelCreateInfo<ONNX_OPERATOR_TYPED_KERNEL_CLASS_NAME(kCudaExecutionProvider, kOnnxDomain, 1, double, Softsign)>,
      BuildKernelCreateInfo<ONNX_OPERATOR_TYPED_KERNEL_CLASS_NAME(kCudaExecutionProvider, kOnnxDomain, 1, MLFloat16, Softsign)>,
      BuildKernelCreateInfo<ONNX_OPERATOR_TYPED_KERNEL_CLASS_NAME(kCudaExecutionProvider, kOnnxDomain, 6, float, Tanh)>,
      BuildKernelCreateInfo<ONNX_OPERATOR_TYPED_KERNEL_CLASS_NAME(kCudaExecutionProvider, kOnnxDomain, 6, double, Tanh)>,
      BuildKernelCreateInfo<ONNX_OPERATOR_TYPED_KERNEL_CLASS_NAME(kCudaExecutionProvider, kOnnxDomain, 6, MLFloat16, Tanh)>,
      BuildKernelCreateInfo<ONNX_OPERATOR_TYPED_KERNEL_CLASS_NAME(kCudaExecutionProvider, kOnnxDomain, 10, float, ThresholdedRelu)>,
      BuildKernelCreateInfo<ONNX_OPERATOR_TYPED_KERNEL_CLASS_NAME(kCudaExecutionProvider, kOnnxDomain, 10, double, ThresholdedRelu)>,
      BuildKernelCreateInfo<ONNX_OPERATOR_TYPED_KERNEL_CLASS_NAME(kCudaExecutionProvider, kOnnxDomain, 10, MLFloat16, ThresholdedRelu)>,
      BuildKernelCreateInfo<ONNX_OPERATOR_TYPED_KERNEL_CLASS_NAME(kCudaExecutionProvider, kOnnxDomain, 1, float, Softplus)>,
      BuildKernelCreateInfo<ONNX_OPERATOR_TYPED_KERNEL_CLASS_NAME(kCudaExecutionProvider, kOnnxDomain, 1, double, Softplus)>,
      BuildKernelCreateInfo<ONNX_OPERATOR_TYPED_KERNEL_CLASS_NAME(kCudaExecutionProvider, kOnnxDomain, 1, MLFloat16, Softplus)>,
      BuildKernelCreateInfo<ONNX_OPERATOR_TYPED_KERNEL_CLASS_NAME(kCudaExecutionProvider, kOnnxDomain, 1, float, Softmax)>,
      BuildKernelCreateInfo<ONNX_OPERATOR_TYPED_KERNEL_CLASS_NAME(kCudaExecutionProvider, kOnnxDomain, 1, double, Softmax)>,
      BuildKernelCreateInfo<ONNX_OPERATOR_TYPED_KERNEL_CLASS_NAME(kCudaExecutionProvider, kOnnxDomain, 1, MLFloat16, Softmax)>,
      BuildKernelCreateInfo<ONNX_OPERATOR_TYPED_KERNEL_CLASS_NAME(kCudaExecutionProvider, kOnnxDomain, 7, float, Pow)>,
      BuildKernelCreateInfo<ONNX_OPERATOR_TYPED_KERNEL_CLASS_NAME(kCudaExecutionProvider, kOnnxDomain, 7, double, Pow)>,
      BuildKernelCreateInfo<ONNX_OPERATOR_TYPED_KERNEL_CLASS_NAME(kCudaExecutionProvider, kOnnxDomain, 7, MLFloat16, Pow)>,
      BuildKernelCreateInfo<ONNX_OPERATOR_TYPED_KERNEL_CLASS_NAME(kCudaExecutionProvider, kOnnxDomain, 7, float, PRelu)>,
      BuildKernelCreateInfo<ONNX_OPERATOR_TYPED_KERNEL_CLASS_NAME(kCudaExecutionProvider, kOnnxDomain, 7, double, PRelu)>,
      BuildKernelCreateInfo<ONNX_OPERATOR_TYPED_KERNEL_CLASS_NAME(kCudaExecutionProvider, kOnnxDomain, 7, MLFloat16, PRelu)>,
      BuildKernelCreateInfo<ONNX_OPERATOR_TYPED_KERNEL_CLASS_NAME(kCudaExecutionProvider, kOnnxDomain, 7, bool, And)>,
      BuildKernelCreateInfo<ONNX_OPERATOR_TYPED_KERNEL_CLASS_NAME(kCudaExecutionProvider, kOnnxDomain, 7, bool, Or)>,
      BuildKernelCreateInfo<ONNX_OPERATOR_TYPED_KERNEL_CLASS_NAME(kCudaExecutionProvider, kOnnxDomain, 7, bool, Xor)>,
      BuildKernelCreateInfo<ONNX_OPERATOR_VERSIONED_TYPED_KERNEL_CLASS_NAME(kCudaExecutionProvider, kOnnxDomain, 6, 7, int32_t, Sum)>,
      BuildKernelCreateInfo<ONNX_OPERATOR_VERSIONED_TYPED_KERNEL_CLASS_NAME(kCudaExecutionProvider, kOnnxDomain, 6, 7, int64_t, Sum)>,
      BuildKernelCreateInfo<ONNX_OPERATOR_VERSIONED_TYPED_KERNEL_CLASS_NAME(kCudaExecutionProvider, kOnnxDomain, 6, 7, uint32_t, Sum)>,
      BuildKernelCreateInfo<ONNX_OPERATOR_VERSIONED_TYPED_KERNEL_CLASS_NAME(kCudaExecutionProvider, kOnnxDomain, 6, 7, uint64_t, Sum)>,
      BuildKernelCreateInfo<ONNX_OPERATOR_VERSIONED_TYPED_KERNEL_CLASS_NAME(kCudaExecutionProvider, kOnnxDomain, 6, 7, float, Sum)>,
      BuildKernelCreateInfo<ONNX_OPERATOR_VERSIONED_TYPED_KERNEL_CLASS_NAME(kCudaExecutionProvider, kOnnxDomain, 6, 7, double, Sum)>,
      BuildKernelCreateInfo<ONNX_OPERATOR_VERSIONED_TYPED_KERNEL_CLASS_NAME(kCudaExecutionProvider, kOnnxDomain, 6, 7, MLFloat16, Sum)>,
      BuildKernelCreateInfo<ONNX_OPERATOR_TYPED_KERNEL_CLASS_NAME(kCudaExecutionProvider, kOnnxDomain, 8, int32_t, Sum)>,
      BuildKernelCreateInfo<ONNX_OPERATOR_TYPED_KERNEL_CLASS_NAME(kCudaExecutionProvider, kOnnxDomain, 8, int64_t, Sum)>,
      BuildKernelCreateInfo<ONNX_OPERATOR_TYPED_KERNEL_CLASS_NAME(kCudaExecutionProvider, kOnnxDomain, 8, uint32_t, Sum)>,
      BuildKernelCreateInfo<ONNX_OPERATOR_TYPED_KERNEL_CLASS_NAME(kCudaExecutionProvider, kOnnxDomain, 8, uint64_t, Sum)>,
      BuildKernelCreateInfo<ONNX_OPERATOR_TYPED_KERNEL_CLASS_NAME(kCudaExecutionProvider, kOnnxDomain, 8, float, Sum)>,
      BuildKernelCreateInfo<ONNX_OPERATOR_TYPED_KERNEL_CLASS_NAME(kCudaExecutionProvider, kOnnxDomain, 8, double, Sum)>,
      BuildKernelCreateInfo<ONNX_OPERATOR_TYPED_KERNEL_CLASS_NAME(kCudaExecutionProvider, kOnnxDomain, 8, MLFloat16, Sum)>,
      BuildKernelCreateInfo<ONNX_OPERATOR_VERSIONED_TYPED_KERNEL_CLASS_NAME(kCudaExecutionProvider, kOnnxDomain, 6, 7, float, Max)>,
      BuildKernelCreateInfo<ONNX_OPERATOR_VERSIONED_TYPED_KERNEL_CLASS_NAME(kCudaExecutionProvider, kOnnxDomain, 6, 7, double, Max)>,
      BuildKernelCreateInfo<ONNX_OPERATOR_VERSIONED_TYPED_KERNEL_CLASS_NAME(kCudaExecutionProvider, kOnnxDomain, 6, 7, MLFloat16, Max)>,
      BuildKernelCreateInfo<ONNX_OPERATOR_TYPED_KERNEL_CLASS_NAME(kCudaExecutionProvider, kOnnxDomain, 8, float, Max)>,
      BuildKernelCreateInfo<ONNX_OPERATOR_TYPED_KERNEL_CLASS_NAME(kCudaExecutionProvider, kOnnxDomain, 8, double, Max)>,
      BuildKernelCreateInfo<ONNX_OPERATOR_TYPED_KERNEL_CLASS_NAME(kCudaExecutionProvider, kOnnxDomain, 8, MLFloat16, Max)>,
      BuildKernelCreateInfo<ONNX_OPERATOR_VERSIONED_TYPED_KERNEL_CLASS_NAME(kCudaExecutionProvider, kOnnxDomain, 6, 7, float, Min)>,
      BuildKernelCreateInfo<ONNX_OPERATOR_VERSIONED_TYPED_KERNEL_CLASS_NAME(kCudaExecutionProvider, kOnnxDomain, 6, 7, double, Min)>,
      BuildKernelCreateInfo<ONNX_OPERATOR_VERSIONED_TYPED_KERNEL_CLASS_NAME(kCudaExecutionProvider, kOnnxDomain, 6, 7, MLFloat16, Min)>,
      BuildKernelCreateInfo<ONNX_OPERATOR_TYPED_KERNEL_CLASS_NAME(kCudaExecutionProvider, kOnnxDomain, 8, float, Min)>,
      BuildKernelCreateInfo<ONNX_OPERATOR_TYPED_KERNEL_CLASS_NAME(kCudaExecutionProvider, kOnnxDomain, 8, double, Min)>,
      BuildKernelCreateInfo<ONNX_OPERATOR_TYPED_KERNEL_CLASS_NAME(kCudaExecutionProvider, kOnnxDomain, 8, MLFloat16, Min)>,
      BuildKernelCreateInfo<ONNX_OPERATOR_VERSIONED_TYPED_KERNEL_CLASS_NAME(kCudaExecutionProvider, kOnnxDomain, 7, 8, float, Greater)>,
      BuildKernelCreateInfo<ONNX_OPERATOR_VERSIONED_TYPED_KERNEL_CLASS_NAME(kCudaExecutionProvider, kOnnxDomain, 7, 8, double, Greater)>,
      BuildKernelCreateInfo<ONNX_OPERATOR_VERSIONED_TYPED_KERNEL_CLASS_NAME(kCudaExecutionProvider, kOnnxDomain, 7, 8, MLFloat16, Greater)>,
      BuildKernelCreateInfo<ONNX_OPERATOR_TYPED_KERNEL_CLASS_NAME(kCudaExecutionProvider, kOnnxDomain, 7, bool, Equal)>,
      BuildKernelCreateInfo<ONNX_OPERATOR_TYPED_KERNEL_CLASS_NAME(kCudaExecutionProvider, kOnnxDomain, 7, int32_t, Equal)>,
      BuildKernelCreateInfo<ONNX_OPERATOR_TYPED_KERNEL_CLASS_NAME(kCudaExecutionProvider, kOnnxDomain, 7, int64_t, Equal)>,
      BuildKernelCreateInfo<ONNX_OPERATOR_KERNEL_CLASS_NAME(kCudaExecutionProvider, kOnnxDomain, 8, Expand)>,
      BuildKernelCreateInfo<ONNX_OPERATOR_TYPED_KERNEL_CLASS_NAME(kCudaExecutionProvider, kOnnxDomain, 9, int32_t, Greater)>,
      BuildKernelCreateInfo<ONNX_OPERATOR_TYPED_KERNEL_CLASS_NAME(kCudaExecutionProvider, kOnnxDomain, 9, int64_t, Greater)>,
      BuildKernelCreateInfo<ONNX_OPERATOR_TYPED_KERNEL_CLASS_NAME(kCudaExecutionProvider, kOnnxDomain, 9, uint32_t, Greater)>,
      BuildKernelCreateInfo<ONNX_OPERATOR_TYPED_KERNEL_CLASS_NAME(kCudaExecutionProvider, kOnnxDomain, 9, uint64_t, Greater)>,
      BuildKernelCreateInfo<ONNX_OPERATOR_TYPED_KERNEL_CLASS_NAME(kCudaExecutionProvider, kOnnxDomain, 9, float, Greater)>,
      BuildKernelCreateInfo<ONNX_OPERATOR_TYPED_KERNEL_CLASS_NAME(kCudaExecutionProvider, kOnnxDomain, 9, double, Greater)>,
      BuildKernelCreateInfo<ONNX_OPERATOR_TYPED_KERNEL_CLASS_NAME(kCudaExecutionProvider, kOnnxDomain, 9, MLFloat16, Greater)>,
      BuildKernelCreateInfo<ONNX_OPERATOR_TYPED_KERNEL_CLASS_NAME(kCudaExecutionProvider, kOnnxDomain, 7, int32_t, Add)>,
      BuildKernelCreateInfo<ONNX_OPERATOR_TYPED_KERNEL_CLASS_NAME(kCudaExecutionProvider, kOnnxDomain, 7, int64_t, Add)>,
      BuildKernelCreateInfo<ONNX_OPERATOR_TYPED_KERNEL_CLASS_NAME(kCudaExecutionProvider, kOnnxDomain, 7, uint32_t, Add)>,
      BuildKernelCreateInfo<ONNX_OPERATOR_TYPED_KERNEL_CLASS_NAME(kCudaExecutionProvider, kOnnxDomain, 7, uint64_t, Add)>,
      BuildKernelCreateInfo<ONNX_OPERATOR_TYPED_KERNEL_CLASS_NAME(kCudaExecutionProvider, kOnnxDomain, 7, float, Add)>,
      BuildKernelCreateInfo<ONNX_OPERATOR_TYPED_KERNEL_CLASS_NAME(kCudaExecutionProvider, kOnnxDomain, 7, double, Add)>,
      BuildKernelCreateInfo<ONNX_OPERATOR_TYPED_KERNEL_CLASS_NAME(kCudaExecutionProvider, kOnnxDomain, 7, MLFloat16, Add)>,
      BuildKernelCreateInfo<ONNX_OPERATOR_TYPED_KERNEL_CLASS_NAME(kCudaExecutionProvider, kOnnxDomain, 7, int32_t, Sub)>,
      BuildKernelCreateInfo<ONNX_OPERATOR_TYPED_KERNEL_CLASS_NAME(kCudaExecutionProvider, kOnnxDomain, 7, int64_t, Sub)>,
      BuildKernelCreateInfo<ONNX_OPERATOR_TYPED_KERNEL_CLASS_NAME(kCudaExecutionProvider, kOnnxDomain, 7, uint32_t, Sub)>,
      BuildKernelCreateInfo<ONNX_OPERATOR_TYPED_KERNEL_CLASS_NAME(kCudaExecutionProvider, kOnnxDomain, 7, uint64_t, Sub)>,
      BuildKernelCreateInfo<ONNX_OPERATOR_TYPED_KERNEL_CLASS_NAME(kCudaExecutionProvider, kOnnxDomain, 7, float, Sub)>,
      BuildKernelCreateInfo<ONNX_OPERATOR_TYPED_KERNEL_CLASS_NAME(kCudaExecutionProvider, kOnnxDomain, 7, double, Sub)>,
      BuildKernelCreateInfo<ONNX_OPERATOR_TYPED_KERNEL_CLASS_NAME(kCudaExecutionProvider, kOnnxDomain, 7, MLFloat16, Sub)>,
      BuildKernelCreateInfo<ONNX_OPERATOR_TYPED_KERNEL_CLASS_NAME(kCudaExecutionProvider, kOnnxDomain, 7, int32_t, Mul)>,
      BuildKernelCreateInfo<ONNX_OPERATOR_TYPED_KERNEL_CLASS_NAME(kCudaExecutionProvider, kOnnxDomain, 7, int64_t, Mul)>,
      BuildKernelCreateInfo<ONNX_OPERATOR_TYPED_KERNEL_CLASS_NAME(kCudaExecutionProvider, kOnnxDomain, 7, uint32_t, Mul)>,
      BuildKernelCreateInfo<ONNX_OPERATOR_TYPED_KERNEL_CLASS_NAME(kCudaExecutionProvider, kOnnxDomain, 7, uint64_t, Mul)>,
      BuildKernelCreateInfo<ONNX_OPERATOR_TYPED_KERNEL_CLASS_NAME(kCudaExecutionProvider, kOnnxDomain, 7, float, Mul)>,
      BuildKernelCreateInfo<ONNX_OPERATOR_TYPED_KERNEL_CLASS_NAME(kCudaExecutionProvider, kOnnxDomain, 7, double, Mul)>,
      BuildKernelCreateInfo<ONNX_OPERATOR_TYPED_KERNEL_CLASS_NAME(kCudaExecutionProvider, kOnnxDomain, 7, MLFloat16, Mul)>,
      BuildKernelCreateInfo<ONNX_OPERATOR_TYPED_KERNEL_CLASS_NAME(kCudaExecutionProvider, kOnnxDomain, 7, int32_t, Div)>,
      BuildKernelCreateInfo<ONNX_OPERATOR_TYPED_KERNEL_CLASS_NAME(kCudaExecutionProvider, kOnnxDomain, 7, int64_t, Div)>,
      BuildKernelCreateInfo<ONNX_OPERATOR_TYPED_KERNEL_CLASS_NAME(kCudaExecutionProvider, kOnnxDomain, 7, uint32_t, Div)>,
      BuildKernelCreateInfo<ONNX_OPERATOR_TYPED_KERNEL_CLASS_NAME(kCudaExecutionProvider, kOnnxDomain, 7, uint64_t, Div)>,
      BuildKernelCreateInfo<ONNX_OPERATOR_TYPED_KERNEL_CLASS_NAME(kCudaExecutionProvider, kOnnxDomain, 7, float, Div)>,
      BuildKernelCreateInfo<ONNX_OPERATOR_TYPED_KERNEL_CLASS_NAME(kCudaExecutionProvider, kOnnxDomain, 7, double, Div)>,
      BuildKernelCreateInfo<ONNX_OPERATOR_TYPED_KERNEL_CLASS_NAME(kCudaExecutionProvider, kOnnxDomain, 7, MLFloat16, Div)>,
      BuildKernelCreateInfo<ONNX_OPERATOR_TYPED_KERNEL_CLASS_NAME(kCudaExecutionProvider, kOnnxDomain, 6, int8_t, Abs)>,
      BuildKernelCreateInfo<ONNX_OPERATOR_TYPED_KERNEL_CLASS_NAME(kCudaExecutionProvider, kOnnxDomain, 6, int16_t, Abs)>,
      BuildKernelCreateInfo<ONNX_OPERATOR_TYPED_KERNEL_CLASS_NAME(kCudaExecutionProvider, kOnnxDomain, 6, int32_t, Abs)>,
      BuildKernelCreateInfo<ONNX_OPERATOR_TYPED_KERNEL_CLASS_NAME(kCudaExecutionProvider, kOnnxDomain, 6, int64_t, Abs)>,
      BuildKernelCreateInfo<ONNX_OPERATOR_TYPED_KERNEL_CLASS_NAME(kCudaExecutionProvider, kOnnxDomain, 6, uint8_t, Abs)>,
      BuildKernelCreateInfo<ONNX_OPERATOR_TYPED_KERNEL_CLASS_NAME(kCudaExecutionProvider, kOnnxDomain, 6, uint16_t, Abs)>,
      BuildKernelCreateInfo<ONNX_OPERATOR_TYPED_KERNEL_CLASS_NAME(kCudaExecutionProvider, kOnnxDomain, 6, uint32_t, Abs)>,
      BuildKernelCreateInfo<ONNX_OPERATOR_TYPED_KERNEL_CLASS_NAME(kCudaExecutionProvider, kOnnxDomain, 6, uint64_t, Abs)>,
      BuildKernelCreateInfo<ONNX_OPERATOR_TYPED_KERNEL_CLASS_NAME(kCudaExecutionProvider, kOnnxDomain, 6, float, Abs)>,
      BuildKernelCreateInfo<ONNX_OPERATOR_TYPED_KERNEL_CLASS_NAME(kCudaExecutionProvider, kOnnxDomain, 6, double, Abs)>,
      BuildKernelCreateInfo<ONNX_OPERATOR_TYPED_KERNEL_CLASS_NAME(kCudaExecutionProvider, kOnnxDomain, 6, MLFloat16, Abs)>,
      BuildKernelCreateInfo<ONNX_OPERATOR_TYPED_KERNEL_CLASS_NAME(kCudaExecutionProvider, kOnnxDomain, 6, int8_t, Neg)>,
      BuildKernelCreateInfo<ONNX_OPERATOR_TYPED_KERNEL_CLASS_NAME(kCudaExecutionProvider, kOnnxDomain, 6, int16_t, Neg)>,
      BuildKernelCreateInfo<ONNX_OPERATOR_TYPED_KERNEL_CLASS_NAME(kCudaExecutionProvider, kOnnxDomain, 6, int32_t, Neg)>,
      BuildKernelCreateInfo<ONNX_OPERATOR_TYPED_KERNEL_CLASS_NAME(kCudaExecutionProvider, kOnnxDomain, 6, int64_t, Neg)>,
      BuildKernelCreateInfo<ONNX_OPERATOR_TYPED_KERNEL_CLASS_NAME(kCudaExecutionProvider, kOnnxDomain, 6, float, Neg)>,
      BuildKernelCreateInfo<ONNX_OPERATOR_TYPED_KERNEL_CLASS_NAME(kCudaExecutionProvider, kOnnxDomain, 6, double, Neg)>,
      BuildKernelCreateInfo<ONNX_OPERATOR_TYPED_KERNEL_CLASS_NAME(kCudaExecutionProvider, kOnnxDomain, 6, MLFloat16, Neg)>,
      BuildKernelCreateInfo<ONNX_OPERATOR_TYPED_KERNEL_CLASS_NAME(kCudaExecutionProvider, kOnnxDomain, 6, float, Floor)>,
      BuildKernelCreateInfo<ONNX_OPERATOR_TYPED_KERNEL_CLASS_NAME(kCudaExecutionProvider, kOnnxDomain, 6, double, Floor)>,
      BuildKernelCreateInfo<ONNX_OPERATOR_TYPED_KERNEL_CLASS_NAME(kCudaExecutionProvider, kOnnxDomain, 6, MLFloat16, Floor)>,
      BuildKernelCreateInfo<ONNX_OPERATOR_TYPED_KERNEL_CLASS_NAME(kCudaExecutionProvider, kOnnxDomain, 6, float, Ceil)>,
      BuildKernelCreateInfo<ONNX_OPERATOR_TYPED_KERNEL_CLASS_NAME(kCudaExecutionProvider, kOnnxDomain, 6, double, Ceil)>,
      BuildKernelCreateInfo<ONNX_OPERATOR_TYPED_KERNEL_CLASS_NAME(kCudaExecutionProvider, kOnnxDomain, 6, MLFloat16, Ceil)>,
      BuildKernelCreateInfo<ONNX_OPERATOR_TYPED_KERNEL_CLASS_NAME(kCudaExecutionProvider, kOnnxDomain, 6, float, Reciprocal)>,
      BuildKernelCreateInfo<ONNX_OPERATOR_TYPED_KERNEL_CLASS_NAME(kCudaExecutionProvider, kOnnxDomain, 6, double, Reciprocal)>,
      BuildKernelCreateInfo<ONNX_OPERATOR_TYPED_KERNEL_CLASS_NAME(kCudaExecutionProvider, kOnnxDomain, 6, MLFloat16, Reciprocal)>,
      BuildKernelCreateInfo<ONNX_OPERATOR_TYPED_KERNEL_CLASS_NAME(kCudaExecutionProvider, kOnnxDomain, 6, float, Sqrt)>,
      BuildKernelCreateInfo<ONNX_OPERATOR_TYPED_KERNEL_CLASS_NAME(kCudaExecutionProvider, kOnnxDomain, 6, double, Sqrt)>,
      BuildKernelCreateInfo<ONNX_OPERATOR_TYPED_KERNEL_CLASS_NAME(kCudaExecutionProvider, kOnnxDomain, 6, MLFloat16, Sqrt)>,
      BuildKernelCreateInfo<ONNX_OPERATOR_TYPED_KERNEL_CLASS_NAME(kCudaExecutionProvider, kOnnxDomain, 6, float, Log)>,
      BuildKernelCreateInfo<ONNX_OPERATOR_TYPED_KERNEL_CLASS_NAME(kCudaExecutionProvider, kOnnxDomain, 6, double, Log)>,
      BuildKernelCreateInfo<ONNX_OPERATOR_TYPED_KERNEL_CLASS_NAME(kCudaExecutionProvider, kOnnxDomain, 6, MLFloat16, Log)>,
      BuildKernelCreateInfo<ONNX_OPERATOR_TYPED_KERNEL_CLASS_NAME(kCudaExecutionProvider, kOnnxDomain, 6, float, Exp)>,
      BuildKernelCreateInfo<ONNX_OPERATOR_TYPED_KERNEL_CLASS_NAME(kCudaExecutionProvider, kOnnxDomain, 6, double, Exp)>,
      BuildKernelCreateInfo<ONNX_OPERATOR_TYPED_KERNEL_CLASS_NAME(kCudaExecutionProvider, kOnnxDomain, 6, MLFloat16, Exp)>,
      BuildKernelCreateInfo<ONNX_OPERATOR_TYPED_KERNEL_CLASS_NAME(kCudaExecutionProvider, kOnnxDomain, 9, float, Erf)>,
      BuildKernelCreateInfo<ONNX_OPERATOR_TYPED_KERNEL_CLASS_NAME(kCudaExecutionProvider, kOnnxDomain, 9, double, Erf)>,
      BuildKernelCreateInfo<ONNX_OPERATOR_TYPED_KERNEL_CLASS_NAME(kCudaExecutionProvider, kOnnxDomain, 9, MLFloat16, Erf)>,
      BuildKernelCreateInfo<ONNX_OPERATOR_TYPED_KERNEL_CLASS_NAME(kCudaExecutionProvider, kOnnxDomain, 1, bool, Not)>,
      BuildKernelCreateInfo<ONNX_OPERATOR_VERSIONED_TYPED_KERNEL_CLASS_NAME(kCudaExecutionProvider, kOnnxDomain, 7, 8, float, BatchNormalization)>,
      BuildKernelCreateInfo<ONNX_OPERATOR_VERSIONED_TYPED_KERNEL_CLASS_NAME(kCudaExecutionProvider, kOnnxDomain, 7, 8, double, BatchNormalization)>,
      BuildKernelCreateInfo<ONNX_OPERATOR_VERSIONED_TYPED_KERNEL_CLASS_NAME(kCudaExecutionProvider, kOnnxDomain, 7, 8, MLFloat16, BatchNormalization)>,
      BuildKernelCreateInfo<ONNX_OPERATOR_TYPED_KERNEL_CLASS_NAME(kCudaExecutionProvider, kOnnxDomain, 9, float, BatchNormalization)>,
      BuildKernelCreateInfo<ONNX_OPERATOR_TYPED_KERNEL_CLASS_NAME(kCudaExecutionProvider, kOnnxDomain, 9, double, BatchNormalization)>,
      BuildKernelCreateInfo<ONNX_OPERATOR_TYPED_KERNEL_CLASS_NAME(kCudaExecutionProvider, kOnnxDomain, 9, MLFloat16, BatchNormalization)>,
      BuildKernelCreateInfo<ONNX_OPERATOR_TYPED_KERNEL_CLASS_NAME(kCudaExecutionProvider, kOnnxDomain, 1, float, LRN)>,
      BuildKernelCreateInfo<ONNX_OPERATOR_TYPED_KERNEL_CLASS_NAME(kCudaExecutionProvider, kOnnxDomain, 1, double, LRN)>,
      BuildKernelCreateInfo<ONNX_OPERATOR_TYPED_KERNEL_CLASS_NAME(kCudaExecutionProvider, kOnnxDomain, 1, MLFloat16, LRN)>,
      BuildKernelCreateInfo<ONNX_OPERATOR_TYPED_KERNEL_CLASS_NAME(kCudaExecutionProvider, kOnnxDomain, 1, float, Conv)>,
      BuildKernelCreateInfo<ONNX_OPERATOR_TYPED_KERNEL_CLASS_NAME(kCudaExecutionProvider, kOnnxDomain, 1, double, Conv)>,
      BuildKernelCreateInfo<ONNX_OPERATOR_TYPED_KERNEL_CLASS_NAME(kCudaExecutionProvider, kOnnxDomain, 1, MLFloat16, Conv)>,
      BuildKernelCreateInfo<ONNX_OPERATOR_TYPED_KERNEL_CLASS_NAME(kCudaExecutionProvider, kOnnxDomain, 1, float, ConvTranspose)>,
      BuildKernelCreateInfo<ONNX_OPERATOR_TYPED_KERNEL_CLASS_NAME(kCudaExecutionProvider, kOnnxDomain, 1, double, ConvTranspose)>,
      BuildKernelCreateInfo<ONNX_OPERATOR_TYPED_KERNEL_CLASS_NAME(kCudaExecutionProvider, kOnnxDomain, 1, MLFloat16, ConvTranspose)>,
      BuildKernelCreateInfo<ONNX_OPERATOR_VERSIONED_TYPED_KERNEL_CLASS_NAME(kCudaExecutionProvider, kOnnxDomain, 7, 9, float, AveragePool)>,
      BuildKernelCreateInfo<ONNX_OPERATOR_VERSIONED_TYPED_KERNEL_CLASS_NAME(kCudaExecutionProvider, kOnnxDomain, 7, 9, double, AveragePool)>,
      BuildKernelCreateInfo<ONNX_OPERATOR_VERSIONED_TYPED_KERNEL_CLASS_NAME(kCudaExecutionProvider, kOnnxDomain, 7, 9, MLFloat16, AveragePool)>,
      BuildKernelCreateInfo<ONNX_OPERATOR_TYPED_KERNEL_CLASS_NAME(kCudaExecutionProvider, kOnnxDomain, 10, float, AveragePool)>,
      BuildKernelCreateInfo<ONNX_OPERATOR_TYPED_KERNEL_CLASS_NAME(kCudaExecutionProvider, kOnnxDomain, 10, double, AveragePool)>,
      BuildKernelCreateInfo<ONNX_OPERATOR_TYPED_KERNEL_CLASS_NAME(kCudaExecutionProvider, kOnnxDomain, 10, MLFloat16, AveragePool)>,
      BuildKernelCreateInfo<ONNX_OPERATOR_TYPED_KERNEL_CLASS_NAME(kCudaExecutionProvider, kOnnxDomain, 1, float, GlobalAveragePool)>,
      BuildKernelCreateInfo<ONNX_OPERATOR_TYPED_KERNEL_CLASS_NAME(kCudaExecutionProvider, kOnnxDomain, 1, double, GlobalAveragePool)>,
      BuildKernelCreateInfo<ONNX_OPERATOR_TYPED_KERNEL_CLASS_NAME(kCudaExecutionProvider, kOnnxDomain, 1, MLFloat16, GlobalAveragePool)>,
      BuildKernelCreateInfo<ONNX_OPERATOR_TYPED_KERNEL_CLASS_NAME(kCudaExecutionProvider, kOnnxDomain, 10, float, MaxPool)>,
      BuildKernelCreateInfo<ONNX_OPERATOR_TYPED_KERNEL_CLASS_NAME(kCudaExecutionProvider, kOnnxDomain, 10, double, MaxPool)>,
      BuildKernelCreateInfo<ONNX_OPERATOR_TYPED_KERNEL_CLASS_NAME(kCudaExecutionProvider, kOnnxDomain, 10, MLFloat16, MaxPool)>,
      BuildKernelCreateInfo<ONNX_OPERATOR_VERSIONED_TYPED_KERNEL_CLASS_NAME(kCudaExecutionProvider, kOnnxDomain, 8, 9, float, MaxPool)>,
      BuildKernelCreateInfo<ONNX_OPERATOR_VERSIONED_TYPED_KERNEL_CLASS_NAME(kCudaExecutionProvider, kOnnxDomain, 8, 9, double, MaxPool)>,
      BuildKernelCreateInfo<ONNX_OPERATOR_VERSIONED_TYPED_KERNEL_CLASS_NAME(kCudaExecutionProvider, kOnnxDomain, 8, 9, MLFloat16, MaxPool)>,
      BuildKernelCreateInfo<ONNX_OPERATOR_VERSIONED_TYPED_KERNEL_CLASS_NAME(kCudaExecutionProvider, kOnnxDomain, 1, 7, float, MaxPool)>,
      BuildKernelCreateInfo<ONNX_OPERATOR_VERSIONED_TYPED_KERNEL_CLASS_NAME(kCudaExecutionProvider, kOnnxDomain, 1, 7, double, MaxPool)>,
      BuildKernelCreateInfo<ONNX_OPERATOR_VERSIONED_TYPED_KERNEL_CLASS_NAME(kCudaExecutionProvider, kOnnxDomain, 1, 7, MLFloat16, MaxPool)>,
      BuildKernelCreateInfo<ONNX_OPERATOR_TYPED_KERNEL_CLASS_NAME(kCudaExecutionProvider, kOnnxDomain, 1, float, GlobalMaxPool)>,
      BuildKernelCreateInfo<ONNX_OPERATOR_TYPED_KERNEL_CLASS_NAME(kCudaExecutionProvider, kOnnxDomain, 1, double, GlobalMaxPool)>,
      BuildKernelCreateInfo<ONNX_OPERATOR_TYPED_KERNEL_CLASS_NAME(kCudaExecutionProvider, kOnnxDomain, 1, MLFloat16, GlobalMaxPool)>,
      BuildKernelCreateInfo<ONNX_OPERATOR_TYPED_KERNEL_CLASS_NAME(kCudaExecutionProvider, kOnnxDomain, 1, float, ArgMax)>,
      BuildKernelCreateInfo<ONNX_OPERATOR_TYPED_KERNEL_CLASS_NAME(kCudaExecutionProvider, kOnnxDomain, 1, double, ArgMax)>,
      BuildKernelCreateInfo<ONNX_OPERATOR_TYPED_KERNEL_CLASS_NAME(kCudaExecutionProvider, kOnnxDomain, 1, MLFloat16, ArgMax)>,
      BuildKernelCreateInfo<ONNX_OPERATOR_TYPED_KERNEL_CLASS_NAME(kCudaExecutionProvider, kOnnxDomain, 1, float, ArgMin)>,
      BuildKernelCreateInfo<ONNX_OPERATOR_TYPED_KERNEL_CLASS_NAME(kCudaExecutionProvider, kOnnxDomain, 1, double, ArgMin)>,
      BuildKernelCreateInfo<ONNX_OPERATOR_TYPED_KERNEL_CLASS_NAME(kCudaExecutionProvider, kOnnxDomain, 1, MLFloat16, ArgMin)>,
      BuildKernelCreateInfo<ONNX_OPERATOR_TYPED_KERNEL_CLASS_NAME(kCudaExecutionProvider, kOnnxDomain, 1, float, ReduceL1)>,
      BuildKernelCreateInfo<ONNX_OPERATOR_TYPED_KERNEL_CLASS_NAME(kCudaExecutionProvider, kOnnxDomain, 1, double, ReduceL1)>,
      BuildKernelCreateInfo<ONNX_OPERATOR_TYPED_KERNEL_CLASS_NAME(kCudaExecutionProvider, kOnnxDomain, 1, MLFloat16, ReduceL1)>,
      BuildKernelCreateInfo<ONNX_OPERATOR_TYPED_KERNEL_CLASS_NAME(kCudaExecutionProvider, kOnnxDomain, 1, int32_t, ReduceL1)>,
      BuildKernelCreateInfo<ONNX_OPERATOR_TYPED_KERNEL_CLASS_NAME(kCudaExecutionProvider, kOnnxDomain, 1, float, ReduceL2)>,
      BuildKernelCreateInfo<ONNX_OPERATOR_TYPED_KERNEL_CLASS_NAME(kCudaExecutionProvider, kOnnxDomain, 1, double, ReduceL2)>,
      BuildKernelCreateInfo<ONNX_OPERATOR_TYPED_KERNEL_CLASS_NAME(kCudaExecutionProvider, kOnnxDomain, 1, MLFloat16, ReduceL2)>,
      BuildKernelCreateInfo<ONNX_OPERATOR_TYPED_KERNEL_CLASS_NAME(kCudaExecutionProvider, kOnnxDomain, 1, int32_t, ReduceL2)>,
      BuildKernelCreateInfo<ONNX_OPERATOR_TYPED_KERNEL_CLASS_NAME(kCudaExecutionProvider, kOnnxDomain, 1, float, ReduceMax)>,
      BuildKernelCreateInfo<ONNX_OPERATOR_TYPED_KERNEL_CLASS_NAME(kCudaExecutionProvider, kOnnxDomain, 1, double, ReduceMax)>,
      BuildKernelCreateInfo<ONNX_OPERATOR_TYPED_KERNEL_CLASS_NAME(kCudaExecutionProvider, kOnnxDomain, 1, MLFloat16, ReduceMax)>,
      BuildKernelCreateInfo<ONNX_OPERATOR_TYPED_KERNEL_CLASS_NAME(kCudaExecutionProvider, kOnnxDomain, 1, int32_t, ReduceMax)>,
      BuildKernelCreateInfo<ONNX_OPERATOR_TYPED_KERNEL_CLASS_NAME(kCudaExecutionProvider, kOnnxDomain, 1, float, ReduceMean)>,
      BuildKernelCreateInfo<ONNX_OPERATOR_TYPED_KERNEL_CLASS_NAME(kCudaExecutionProvider, kOnnxDomain, 1, double, ReduceMean)>,
      BuildKernelCreateInfo<ONNX_OPERATOR_TYPED_KERNEL_CLASS_NAME(kCudaExecutionProvider, kOnnxDomain, 1, MLFloat16, ReduceMean)>,
      BuildKernelCreateInfo<ONNX_OPERATOR_TYPED_KERNEL_CLASS_NAME(kCudaExecutionProvider, kOnnxDomain, 1, int32_t, ReduceMean)>,
      BuildKernelCreateInfo<ONNX_OPERATOR_TYPED_KERNEL_CLASS_NAME(kCudaExecutionProvider, kOnnxDomain, 1, float, ReduceMin)>,
      BuildKernelCreateInfo<ONNX_OPERATOR_TYPED_KERNEL_CLASS_NAME(kCudaExecutionProvider, kOnnxDomain, 1, double, ReduceMin)>,
      BuildKernelCreateInfo<ONNX_OPERATOR_TYPED_KERNEL_CLASS_NAME(kCudaExecutionProvider, kOnnxDomain, 1, MLFloat16, ReduceMin)>,
      BuildKernelCreateInfo<ONNX_OPERATOR_TYPED_KERNEL_CLASS_NAME(kCudaExecutionProvider, kOnnxDomain, 1, int32_t, ReduceMin)>,
      BuildKernelCreateInfo<ONNX_OPERATOR_TYPED_KERNEL_CLASS_NAME(kCudaExecutionProvider, kOnnxDomain, 1, float, ReduceProd)>,
      BuildKernelCreateInfo<ONNX_OPERATOR_TYPED_KERNEL_CLASS_NAME(kCudaExecutionProvider, kOnnxDomain, 1, double, ReduceProd)>,
      BuildKernelCreateInfo<ONNX_OPERATOR_TYPED_KERNEL_CLASS_NAME(kCudaExecutionProvider, kOnnxDomain, 1, MLFloat16, ReduceProd)>,
      BuildKernelCreateInfo<ONNX_OPERATOR_TYPED_KERNEL_CLASS_NAME(kCudaExecutionProvider, kOnnxDomain, 1, int32_t, ReduceProd)>,
      BuildKernelCreateInfo<ONNX_OPERATOR_TYPED_KERNEL_CLASS_NAME(kCudaExecutionProvider, kOnnxDomain, 1, float, ReduceSum)>,
      BuildKernelCreateInfo<ONNX_OPERATOR_TYPED_KERNEL_CLASS_NAME(kCudaExecutionProvider, kOnnxDomain, 1, double, ReduceSum)>,
      BuildKernelCreateInfo<ONNX_OPERATOR_TYPED_KERNEL_CLASS_NAME(kCudaExecutionProvider, kOnnxDomain, 1, MLFloat16, ReduceSum)>,
      BuildKernelCreateInfo<ONNX_OPERATOR_TYPED_KERNEL_CLASS_NAME(kCudaExecutionProvider, kOnnxDomain, 1, int32_t, ReduceSum)>,
      BuildKernelCreateInfo<ONNX_OPERATOR_TYPED_KERNEL_CLASS_NAME(kCudaExecutionProvider, kOnnxDomain, 1, float, ReduceLogSum)>,
      BuildKernelCreateInfo<ONNX_OPERATOR_TYPED_KERNEL_CLASS_NAME(kCudaExecutionProvider, kOnnxDomain, 1, double, ReduceLogSum)>,
      BuildKernelCreateInfo<ONNX_OPERATOR_TYPED_KERNEL_CLASS_NAME(kCudaExecutionProvider, kOnnxDomain, 1, MLFloat16, ReduceLogSum)>,
      BuildKernelCreateInfo<ONNX_OPERATOR_TYPED_KERNEL_CLASS_NAME(kCudaExecutionProvider, kOnnxDomain, 1, float, ReduceSumSquare)>,
      BuildKernelCreateInfo<ONNX_OPERATOR_TYPED_KERNEL_CLASS_NAME(kCudaExecutionProvider, kOnnxDomain, 1, double, ReduceSumSquare)>,
      BuildKernelCreateInfo<ONNX_OPERATOR_TYPED_KERNEL_CLASS_NAME(kCudaExecutionProvider, kOnnxDomain, 1, MLFloat16, ReduceSumSquare)>,
      BuildKernelCreateInfo<ONNX_OPERATOR_TYPED_KERNEL_CLASS_NAME(kCudaExecutionProvider, kOnnxDomain, 1, float, ReduceLogSumExp)>,
      BuildKernelCreateInfo<ONNX_OPERATOR_TYPED_KERNEL_CLASS_NAME(kCudaExecutionProvider, kOnnxDomain, 1, double, ReduceLogSumExp)>,
      BuildKernelCreateInfo<ONNX_OPERATOR_TYPED_KERNEL_CLASS_NAME(kCudaExecutionProvider, kOnnxDomain, 1, MLFloat16, ReduceLogSumExp)>,
      BuildKernelCreateInfo<ONNX_OPERATOR_VERSIONED_TYPED_KERNEL_CLASS_NAME(kCudaExecutionProvider, kOnnxDomain, 6, 8, float, Cast)>,
      BuildKernelCreateInfo<ONNX_OPERATOR_VERSIONED_TYPED_KERNEL_CLASS_NAME(kCudaExecutionProvider, kOnnxDomain, 6, 8, double, Cast)>,
      BuildKernelCreateInfo<ONNX_OPERATOR_VERSIONED_TYPED_KERNEL_CLASS_NAME(kCudaExecutionProvider, kOnnxDomain, 6, 8, MLFloat16, Cast)>,
      BuildKernelCreateInfo<ONNX_OPERATOR_VERSIONED_TYPED_KERNEL_CLASS_NAME(kCudaExecutionProvider, kOnnxDomain, 6, 8, int8_t, Cast)>,
      BuildKernelCreateInfo<ONNX_OPERATOR_VERSIONED_TYPED_KERNEL_CLASS_NAME(kCudaExecutionProvider, kOnnxDomain, 6, 8, int16_t, Cast)>,
      BuildKernelCreateInfo<ONNX_OPERATOR_VERSIONED_TYPED_KERNEL_CLASS_NAME(kCudaExecutionProvider, kOnnxDomain, 6, 8, int32_t, Cast)>,
      BuildKernelCreateInfo<ONNX_OPERATOR_VERSIONED_TYPED_KERNEL_CLASS_NAME(kCudaExecutionProvider, kOnnxDomain, 6, 8, int64_t, Cast)>,
      BuildKernelCreateInfo<ONNX_OPERATOR_VERSIONED_TYPED_KERNEL_CLASS_NAME(kCudaExecutionProvider, kOnnxDomain, 6, 8, uint8_t, Cast)>,
      BuildKernelCreateInfo<ONNX_OPERATOR_VERSIONED_TYPED_KERNEL_CLASS_NAME(kCudaExecutionProvider, kOnnxDomain, 6, 8, uint16_t, Cast)>,
      BuildKernelCreateInfo<ONNX_OPERATOR_VERSIONED_TYPED_KERNEL_CLASS_NAME(kCudaExecutionProvider, kOnnxDomain, 6, 8, uint32_t, Cast)>,
      BuildKernelCreateInfo<ONNX_OPERATOR_VERSIONED_TYPED_KERNEL_CLASS_NAME(kCudaExecutionProvider, kOnnxDomain, 6, 8, uint64_t, Cast)>,
      BuildKernelCreateInfo<ONNX_OPERATOR_VERSIONED_TYPED_KERNEL_CLASS_NAME(kCudaExecutionProvider, kOnnxDomain, 6, 8, bool, Cast)>,
      BuildKernelCreateInfo<ONNX_OPERATOR_TYPED_KERNEL_CLASS_NAME(kCudaExecutionProvider, kOnnxDomain, 9, float, Cast)>,
      BuildKernelCreateInfo<ONNX_OPERATOR_TYPED_KERNEL_CLASS_NAME(kCudaExecutionProvider, kOnnxDomain, 9, double, Cast)>,
      BuildKernelCreateInfo<ONNX_OPERATOR_TYPED_KERNEL_CLASS_NAME(kCudaExecutionProvider, kOnnxDomain, 9, MLFloat16, Cast)>,
      BuildKernelCreateInfo<ONNX_OPERATOR_TYPED_KERNEL_CLASS_NAME(kCudaExecutionProvider, kOnnxDomain, 9, int8_t, Cast)>,
      BuildKernelCreateInfo<ONNX_OPERATOR_TYPED_KERNEL_CLASS_NAME(kCudaExecutionProvider, kOnnxDomain, 9, int16_t, Cast)>,
      BuildKernelCreateInfo<ONNX_OPERATOR_TYPED_KERNEL_CLASS_NAME(kCudaExecutionProvider, kOnnxDomain, 9, int32_t, Cast)>,
      BuildKernelCreateInfo<ONNX_OPERATOR_TYPED_KERNEL_CLASS_NAME(kCudaExecutionProvider, kOnnxDomain, 9, int64_t, Cast)>,
      BuildKernelCreateInfo<ONNX_OPERATOR_TYPED_KERNEL_CLASS_NAME(kCudaExecutionProvider, kOnnxDomain, 9, uint8_t, Cast)>,
      BuildKernelCreateInfo<ONNX_OPERATOR_TYPED_KERNEL_CLASS_NAME(kCudaExecutionProvider, kOnnxDomain, 9, uint16_t, Cast)>,
      BuildKernelCreateInfo<ONNX_OPERATOR_TYPED_KERNEL_CLASS_NAME(kCudaExecutionProvider, kOnnxDomain, 9, uint32_t, Cast)>,
      BuildKernelCreateInfo<ONNX_OPERATOR_TYPED_KERNEL_CLASS_NAME(kCudaExecutionProvider, kOnnxDomain, 9, uint64_t, Cast)>,
      BuildKernelCreateInfo<ONNX_OPERATOR_TYPED_KERNEL_CLASS_NAME(kCudaExecutionProvider, kOnnxDomain, 9, bool, Cast)>,
      BuildKernelCreateInfo<ONNX_OPERATOR_VERSIONED_TYPED_KERNEL_CLASS_NAME(kCudaExecutionProvider, kOnnxDomain, 2, 10, float, Pad)>,
      BuildKernelCreateInfo<ONNX_OPERATOR_VERSIONED_TYPED_KERNEL_CLASS_NAME(kCudaExecutionProvider, kOnnxDomain, 2, 10, double, Pad)>,
      BuildKernelCreateInfo<ONNX_OPERATOR_VERSIONED_TYPED_KERNEL_CLASS_NAME(kCudaExecutionProvider, kOnnxDomain, 2, 10, MLFloat16, Pad)>,
      BuildKernelCreateInfo<ONNX_OPERATOR_KERNEL_CLASS_NAME(kCudaExecutionProvider, kOnnxDomain, 5, Reshape)>,
      BuildKernelCreateInfo<ONNX_OPERATOR_VERSIONED_KERNEL_CLASS_NAME(kCudaExecutionProvider, kOnnxDomain, 1, 4, Reshape_1)>,
      BuildKernelCreateInfo<ONNX_OPERATOR_KERNEL_CLASS_NAME(kCudaExecutionProvider, kOnnxDomain, 1, Shape)>,
      BuildKernelCreateInfo<ONNX_OPERATOR_TYPED_KERNEL_CLASS_NAME(kCudaExecutionProvider, kOnnxDomain, 6, float, Tile)>,
      BuildKernelCreateInfo<ONNX_OPERATOR_TYPED_KERNEL_CLASS_NAME(kCudaExecutionProvider, kOnnxDomain, 6, double, Tile)>,
      BuildKernelCreateInfo<ONNX_OPERATOR_TYPED_KERNEL_CLASS_NAME(kCudaExecutionProvider, kOnnxDomain, 6, MLFloat16, Tile)>,
      BuildKernelCreateInfo<ONNX_OPERATOR_TYPED_KERNEL_CLASS_NAME(kCudaExecutionProvider, kOnnxDomain, 1, float, Transpose)>,
      BuildKernelCreateInfo<ONNX_OPERATOR_TYPED_KERNEL_CLASS_NAME(kCudaExecutionProvider, kOnnxDomain, 1, double, Transpose)>,
      BuildKernelCreateInfo<ONNX_OPERATOR_TYPED_KERNEL_CLASS_NAME(kCudaExecutionProvider, kOnnxDomain, 1, MLFloat16, Transpose)>,
      BuildKernelCreateInfo<ONNX_OPERATOR_TYPED_KERNEL_CLASS_NAME(kCudaExecutionProvider, kOnnxDomain, 6, float, InstanceNormalization)>,
      BuildKernelCreateInfo<ONNX_OPERATOR_TYPED_KERNEL_CLASS_NAME(kCudaExecutionProvider, kOnnxDomain, 6, double, InstanceNormalization)>,
      BuildKernelCreateInfo<ONNX_OPERATOR_TYPED_KERNEL_CLASS_NAME(kCudaExecutionProvider, kOnnxDomain, 6, MLFloat16, InstanceNormalization)>,
      BuildKernelCreateInfo<ONNX_OPERATOR_TYPED_KERNEL_CLASS_NAME(kCudaExecutionProvider, kOnnxDomain, 7, float, RNN)>,
      BuildKernelCreateInfo<ONNX_OPERATOR_TYPED_KERNEL_CLASS_NAME(kCudaExecutionProvider, kOnnxDomain, 7, double, RNN)>,
      BuildKernelCreateInfo<ONNX_OPERATOR_TYPED_KERNEL_CLASS_NAME(kCudaExecutionProvider, kOnnxDomain, 7, MLFloat16, RNN)>,
      BuildKernelCreateInfo<ONNX_OPERATOR_TYPED_KERNEL_CLASS_NAME(kCudaExecutionProvider, kOnnxDomain, 7, float, GRU)>,
      BuildKernelCreateInfo<ONNX_OPERATOR_TYPED_KERNEL_CLASS_NAME(kCudaExecutionProvider, kOnnxDomain, 7, double, GRU)>,
      BuildKernelCreateInfo<ONNX_OPERATOR_TYPED_KERNEL_CLASS_NAME(kCudaExecutionProvider, kOnnxDomain, 7, MLFloat16, GRU)>,
      BuildKernelCreateInfo<ONNX_OPERATOR_TYPED_KERNEL_CLASS_NAME(kCudaExecutionProvider, kOnnxDomain, 7, float, LSTM)>,
      BuildKernelCreateInfo<ONNX_OPERATOR_TYPED_KERNEL_CLASS_NAME(kCudaExecutionProvider, kOnnxDomain, 7, double, LSTM)>,
      BuildKernelCreateInfo<ONNX_OPERATOR_TYPED_KERNEL_CLASS_NAME(kCudaExecutionProvider, kOnnxDomain, 7, MLFloat16, LSTM)>,
      BuildKernelCreateInfo<ONNX_OPERATOR_VERSIONED_TYPED_KERNEL_CLASS_NAME(kCudaExecutionProvider, kOnnxDomain, 1, 9, int32_t, Slice)>,
      BuildKernelCreateInfo<ONNX_OPERATOR_VERSIONED_TYPED_KERNEL_CLASS_NAME(kCudaExecutionProvider, kOnnxDomain, 1, 9, int64_t, Slice)>,
      BuildKernelCreateInfo<ONNX_OPERATOR_VERSIONED_TYPED_KERNEL_CLASS_NAME(kCudaExecutionProvider, kOnnxDomain, 1, 9, float, Slice)>,
      BuildKernelCreateInfo<ONNX_OPERATOR_TYPED_KERNEL_CLASS_NAME(kCudaExecutionProvider, kOnnxDomain, 10, int32_t, Slice)>,
      BuildKernelCreateInfo<ONNX_OPERATOR_TYPED_KERNEL_CLASS_NAME(kCudaExecutionProvider, kOnnxDomain, 10, int64_t, Slice)>,
      BuildKernelCreateInfo<ONNX_OPERATOR_TYPED_KERNEL_CLASS_NAME(kCudaExecutionProvider, kOnnxDomain, 10, float, Slice)>,
      BuildKernelCreateInfo<ONNX_OPERATOR_KERNEL_CLASS_NAME(kCudaExecutionProvider, kOnnxDomain, 9, Compress)>,
      BuildKernelCreateInfo<ONNX_OPERATOR_KERNEL_CLASS_NAME(kCudaExecutionProvider, kOnnxDomain, 9, Flatten)>,
      BuildKernelCreateInfo<ONNX_OPERATOR_VERSIONED_TYPED_KERNEL_CLASS_NAME(kCudaExecutionProvider, kOnnxDomain, 7, 9, float, Upsample)>,
      BuildKernelCreateInfo<ONNX_OPERATOR_VERSIONED_TYPED_KERNEL_CLASS_NAME(kCudaExecutionProvider, kOnnxDomain, 7, 9, double, Upsample)>,
      BuildKernelCreateInfo<ONNX_OPERATOR_VERSIONED_TYPED_KERNEL_CLASS_NAME(kCudaExecutionProvider, kOnnxDomain, 7, 9, MLFloat16, Upsample)>,
      BuildKernelCreateInfo<ONNX_OPERATOR_VERSIONED_TYPED_KERNEL_CLASS_NAME(kCudaExecutionProvider, kOnnxDomain, 7, 9, int32_t, Upsample)>,
      BuildKernelCreateInfo<ONNX_OPERATOR_VERSIONED_TYPED_KERNEL_CLASS_NAME(kCudaExecutionProvider, kOnnxDomain, 7, 9, uint8_t, Upsample)>,
      BuildKernelCreateInfo<ONNX_OPERATOR_TYPED_KERNEL_CLASS_NAME(kCudaExecutionProvider, kOnnxDomain, 10, float, Resize)>,
      BuildKernelCreateInfo<ONNX_OPERATOR_TYPED_KERNEL_CLASS_NAME(kCudaExecutionProvider, kOnnxDomain, 10, double, Resize)>,
      BuildKernelCreateInfo<ONNX_OPERATOR_TYPED_KERNEL_CLASS_NAME(kCudaExecutionProvider, kOnnxDomain, 10, MLFloat16, Resize)>,
      BuildKernelCreateInfo<ONNX_OPERATOR_TYPED_KERNEL_CLASS_NAME(kCudaExecutionProvider, kOnnxDomain, 10, int32_t, Resize)>,
      BuildKernelCreateInfo<ONNX_OPERATOR_TYPED_KERNEL_CLASS_NAME(kCudaExecutionProvider, kOnnxDomain, 10, uint8_t, Resize)>,
      BuildKernelCreateInfo<ONNX_OPERATOR_KERNEL_CLASS_NAME(kCudaExecutionProvider, kOnnxDomain, 2, Split)>,
      BuildKernelCreateInfo<ONNX_OPERATOR_KERNEL_CLASS_NAME(kCudaExecutionProvider, kOnnxDomain, 9, ConstantOfShape)>,
      BuildKernelCreateInfo<ONNX_OPERATOR_TYPED_KERNEL_CLASS_NAME(kCudaExecutionProvider, kOnnxDomain, 9, int8_t, Shrink)>,
      BuildKernelCreateInfo<ONNX_OPERATOR_TYPED_KERNEL_CLASS_NAME(kCudaExecutionProvider, kOnnxDomain, 9, int16_t, Shrink)>,
      BuildKernelCreateInfo<ONNX_OPERATOR_TYPED_KERNEL_CLASS_NAME(kCudaExecutionProvider, kOnnxDomain, 9, int32_t, Shrink)>,
      BuildKernelCreateInfo<ONNX_OPERATOR_TYPED_KERNEL_CLASS_NAME(kCudaExecutionProvider, kOnnxDomain, 9, int64_t, Shrink)>,
      BuildKernelCreateInfo<ONNX_OPERATOR_TYPED_KERNEL_CLASS_NAME(kCudaExecutionProvider, kOnnxDomain, 9, uint8_t, Shrink)>,
      BuildKernelCreateInfo<ONNX_OPERATOR_TYPED_KERNEL_CLASS_NAME(kCudaExecutionProvider, kOnnxDomain, 9, uint16_t, Shrink)>,
      BuildKernelCreateInfo<ONNX_OPERATOR_TYPED_KERNEL_CLASS_NAME(kCudaExecutionProvider, kOnnxDomain, 9, uint32_t, Shrink)>,
      BuildKernelCreateInfo<ONNX_OPERATOR_TYPED_KERNEL_CLASS_NAME(kCudaExecutionProvider, kOnnxDomain, 9, uint64_t, Shrink)>,
      BuildKernelCreateInfo<ONNX_OPERATOR_TYPED_KERNEL_CLASS_NAME(kCudaExecutionProvider, kOnnxDomain, 9, float, Shrink)>,
      BuildKernelCreateInfo<ONNX_OPERATOR_TYPED_KERNEL_CLASS_NAME(kCudaExecutionProvider, kOnnxDomain, 9, double, Shrink)>,
      BuildKernelCreateInfo<ONNX_OPERATOR_TYPED_KERNEL_CLASS_NAME(kCudaExecutionProvider, kOnnxDomain, 9, MLFloat16, Shrink)>,
      BuildKernelCreateInfo<ONNX_OPERATOR_KERNEL_CLASS_NAME(kCudaExecutionProvider, kOnnxDomain, 10, Dropout)>,
      BuildKernelCreateInfo<ONNX_OPERATOR_VERSIONED_TYPED_KERNEL_CLASS_NAME(kCudaExecutionProvider, kOnnxDomain, 7, 8, float, Less)>,
      BuildKernelCreateInfo<ONNX_OPERATOR_VERSIONED_TYPED_KERNEL_CLASS_NAME(kCudaExecutionProvider, kOnnxDomain, 7, 8, double, Less)>,
      BuildKernelCreateInfo<ONNX_OPERATOR_VERSIONED_TYPED_KERNEL_CLASS_NAME(kCudaExecutionProvider, kOnnxDomain, 7, 8, MLFloat16, Less)>,
      BuildKernelCreateInfo<ONNX_OPERATOR_TYPED_KERNEL_CLASS_NAME(kCudaExecutionProvider, kOnnxDomain, 9, int32_t, Less)>,
      BuildKernelCreateInfo<ONNX_OPERATOR_TYPED_KERNEL_CLASS_NAME(kCudaExecutionProvider, kOnnxDomain, 9, int64_t, Less)>,
      BuildKernelCreateInfo<ONNX_OPERATOR_TYPED_KERNEL_CLASS_NAME(kCudaExecutionProvider, kOnnxDomain, 9, uint32_t, Less)>,
      BuildKernelCreateInfo<ONNX_OPERATOR_TYPED_KERNEL_CLASS_NAME(kCudaExecutionProvider, kOnnxDomain, 9, uint64_t, Less)>,
      BuildKernelCreateInfo<ONNX_OPERATOR_TYPED_KERNEL_CLASS_NAME(kCudaExecutionProvider, kOnnxDomain, 9, float, Less)>,
      BuildKernelCreateInfo<ONNX_OPERATOR_TYPED_KERNEL_CLASS_NAME(kCudaExecutionProvider, kOnnxDomain, 9, double, Less)>,
      BuildKernelCreateInfo<ONNX_OPERATOR_TYPED_KERNEL_CLASS_NAME(kCudaExecutionProvider, kOnnxDomain, 9, MLFloat16, Less)>,
      BuildKernelCreateInfo<ONNX_OPERATOR_TYPED_KERNEL_CLASS_NAME(kCudaExecutionProvider, kOnnxDomain, 10, float, RoiAlign)>,
      BuildKernelCreateInfo<ONNX_OPERATOR_TYPED_KERNEL_CLASS_NAME(kCudaExecutionProvider, kOnnxDomain, 10, double, RoiAlign)>,
<<<<<<< HEAD
      BuildKernelCreateInfo<ONNX_OPERATOR_VERSIONED_KERNEL_CLASS_NAME(kCudaExecutionProvider, kOnnxDomain, 10, 10, NonMaxSuppression)>,
      BuildKernelCreateInfo<ONNX_OPERATOR_VERSIONED_KERNEL_CLASS_NAME(kCudaExecutionProvider, kOnnxDomain, 9, 10, Scatter)>,
=======
      BuildKernelCreateInfo<ONNX_OPERATOR_KERNEL_CLASS_NAME(kCudaExecutionProvider, kOnnxDomain, 9, EyeLike)>,
>>>>>>> 90b6ff92

      // opset 11
      BuildKernelCreateInfo<ONNX_OPERATOR_TYPED_KERNEL_CLASS_NAME(kCudaExecutionProvider, kOnnxDomain, 11, MLFloat16, Gemm)>,
      BuildKernelCreateInfo<ONNX_OPERATOR_TYPED_KERNEL_CLASS_NAME(kCudaExecutionProvider, kOnnxDomain, 11, float, Gemm)>,
      BuildKernelCreateInfo<ONNX_OPERATOR_TYPED_KERNEL_CLASS_NAME(kCudaExecutionProvider, kOnnxDomain, 11, double, Gemm)>,
<<<<<<< HEAD
      BuildKernelCreateInfo<ONNX_OPERATOR_KERNEL_CLASS_NAME(kCudaExecutionProvider, kOnnxDomain, 11, NonMaxSuppression)>,
=======
      BuildKernelCreateInfo<ONNX_OPERATOR_KERNEL_CLASS_NAME(kCudaExecutionProvider, kOnnxDomain, 11, Range)>,

      BuildKernelCreateInfo<ONNX_OPERATOR_VERSIONED_KERNEL_CLASS_NAME(kCudaExecutionProvider, kOnnxDomain, 9, 10, Scatter)>,
>>>>>>> 90b6ff92
      BuildKernelCreateInfo<ONNX_OPERATOR_KERNEL_CLASS_NAME(kCudaExecutionProvider, kOnnxDomain, 11, ScatterElements)>,
      BuildKernelCreateInfo<ONNX_OPERATOR_KERNEL_CLASS_NAME(kCudaExecutionProvider, kOnnxDomain, 11, Range)>,

      BuildKernelCreateInfo<ONNX_OPERATOR_TYPED_KERNEL_CLASS_NAME(kCudaExecutionProvider, kOnnxDomain, 9, bool, NonZero)>,
      BuildKernelCreateInfo<ONNX_OPERATOR_TYPED_KERNEL_CLASS_NAME(kCudaExecutionProvider, kOnnxDomain, 9, uint8_t, NonZero)>,
      BuildKernelCreateInfo<ONNX_OPERATOR_TYPED_KERNEL_CLASS_NAME(kCudaExecutionProvider, kOnnxDomain, 9, int32_t, NonZero)>,
      BuildKernelCreateInfo<ONNX_OPERATOR_TYPED_KERNEL_CLASS_NAME(kCudaExecutionProvider, kOnnxDomain, 9, int64_t, NonZero)>,
      BuildKernelCreateInfo<ONNX_OPERATOR_TYPED_KERNEL_CLASS_NAME(kCudaExecutionProvider, kOnnxDomain, 9, float, NonZero)>,

      BuildKernelCreateInfo<ONNX_OPERATOR_VERSIONED_KERNEL_CLASS_NAME(kCudaExecutionProvider, kOnnxDomain, 1, 9, TopK)>,
      BuildKernelCreateInfo<ONNX_OPERATOR_VERSIONED_KERNEL_CLASS_NAME(kCudaExecutionProvider, kOnnxDomain, 10, 10, TopK)>,
      BuildKernelCreateInfo<ONNX_OPERATOR_KERNEL_CLASS_NAME(kCudaExecutionProvider, kOnnxDomain, 11, TopK)>,
  };

  for (auto& function_table_entry : function_table) {
    kernel_registry.Register(function_table_entry());
  }
}

std::shared_ptr<KernelRegistry> GetCudaKernelRegistry() {
  std::shared_ptr<KernelRegistry> kernel_registry = std::make_shared<KernelRegistry>();
  RegisterCudaKernels(*kernel_registry);

#ifndef DISABLE_CONTRIB_OPS
  ::onnxruntime::contrib::cuda::RegisterCudaContribKernels(*kernel_registry);
#endif

  return kernel_registry;
}

}  // namespace cuda

std::shared_ptr<KernelRegistry> CUDAExecutionProvider::GetKernelRegistry() const {
  static std::shared_ptr<KernelRegistry> kernel_registry = onnxruntime::cuda::GetCudaKernelRegistry();
  return kernel_registry;
}

static bool RNNNeedFallbackToCPU(const onnxruntime::Node& node,
                                 const std::vector<std::string> activations_supported,
                                 const std::string& op_type) {
  const auto& node_attributes = node.GetAttributes();
  // Check attributes
  for (auto& attr : node_attributes) {
    auto attr_name = attr.first;
    auto attr_value = attr.second;

    if ("activation_alpha" == attr_name || "activation_beta" == attr_name || "clip" == attr_name) {
      return true;
    }

    if ("activations" == attr_name &&
        ::ONNX_NAMESPACE::AttributeProto_AttributeType::AttributeProto_AttributeType_STRINGS == attr_value.type()) {
      for (int i = 0; i < attr_value.strings_size(); ++i) {
        std::string activation_lowercase(attr_value.strings(i));
        std::transform(activation_lowercase.begin(), activation_lowercase.end(), activation_lowercase.begin(),
                       [](const unsigned char i) { return static_cast<char>(::tolower(i)); });
        if (activations_supported[i] != activation_lowercase) {
          return true;
        }
      }
    }

    if ("LSTM" == op_type &&
        "input_forget" == attr_name &&
        ::ONNX_NAMESPACE::AttributeProto_AttributeType::AttributeProto_AttributeType_INT == attr_value.type()) {
      if (0 != attr_value.i()) {
        return true;
      }
    }

    if ("GRU" == op_type &&
        "linear_before_reset" == attr_name &&
        ::ONNX_NAMESPACE::AttributeProto_AttributeType::AttributeProto_AttributeType_INT == attr_value.type()) {
      // cudnn GRU only support linear_before_reset = 1
      if (1 != attr_value.i()) {
        return true;
      }
    }
  }

  if ("LSTM" == op_type) {
    // cudnn LSTM not support peephole
    auto input_defs = node.InputDefs();
    if (8 == input_defs.size()) {
      auto peephole = input_defs.at(7);
      if (peephole->Exists()) {
        return true;
      }
    }
  }
  return false;
}

static bool ConvNeedFallbackToCPU(const onnxruntime::Node& node) {
  const auto& node_attributes = node.GetAttributes();
  // Check attributes
  for (auto& attr : node_attributes) {
    auto attr_name = attr.first;
    auto attr_value = attr.second;

    //cudnn only supports symmetric padding
    if ("pads" == attr_name && ::ONNX_NAMESPACE::AttributeProto_AttributeType::AttributeProto_AttributeType_INTS == attr_value.type()) {
      auto pads = attr_value.ints();
      int pads_size = pads.size();
      ORT_ENFORCE(pads_size % 2 == 0);
      int rank = pads_size / 2;
      for (int i = 0; i < rank; i++) {
        if (pads.Get(i) != pads.Get(i + rank)) {
          return true;
        }
      }
    }
  }

  return false;
}

static bool CastNeedFallbackToCPU(const onnxruntime::Node& node) {
  const auto& node_attributes = node.GetAttributes();
  // Check attributes
  for (auto& attr : node_attributes) {
    auto attr_name = attr.first;
    auto attr_value = attr.second;

    // string is not supported
    if ("to" == attr_name && ::ONNX_NAMESPACE::AttributeProto_AttributeType::AttributeProto_AttributeType_INT == attr_value.type()) {
      auto to_type = attr_value.i();
      if (to_type == ::ONNX_NAMESPACE::TensorProto_DataType_STRING)
        return true;
    }
  }

  return false;
}

std::unique_ptr<onnxruntime::IDataTransfer> CUDAExecutionProvider::GetDataTransfer() const {
  return onnxruntime::make_unique<onnxruntime::GPUDataTransfer>();
}

std::vector<std::unique_ptr<ComputeCapability>>
CUDAExecutionProvider::GetCapability(const onnxruntime::GraphViewer& graph,
                                     const std::vector<const KernelRegistry*>&) const {
  std::vector<std::unique_ptr<ComputeCapability>> result;
  std::unordered_set<const NodeArg*> defs_outside_cuda;

  for (auto& node_index : graph.GetNodesInTopologicalOrder()) {
    const auto* p_node = graph.GetNode(node_index);
    if (p_node == nullptr)
      continue;

    const auto& node = *p_node;
    const auto* cuda_kernel_def = GetKernelRegistry()->TryFindKernel(node, Type());
    if (cuda_kernel_def == nullptr || !node.GetExecutionProviderType().empty()) {
      // node is not in cuda exeuction provider if no kernel def found,
      // or if other execution provider already assigned to it
      defs_outside_cuda.insert(node.OutputDefs().cbegin(), node.OutputDefs().cend());
      continue;
    }

    bool not_supported = false;
    bool force_outside = false;
    bool force_inside = false;  // for some compute heavy ops, we'll force it to run inside CUDA
    if ("LSTM" == node.OpType()) {
      // the supported activations covers the bidirectional mode
      std::vector<std::string> activations_supported{"sigmoid", "tanh", "tanh", "sigmoid", "tanh", "tanh"};
      not_supported = RNNNeedFallbackToCPU(node, activations_supported, node.OpType());
      force_inside = !not_supported;
    } else if ("RNN" == node.OpType()) {
      std::vector<std::string> activations_supported{"tanh", "tanh"};
      not_supported = RNNNeedFallbackToCPU(node, activations_supported, node.OpType());
      force_inside = !not_supported;
    } else if ("GRU" == node.OpType()) {
      std::vector<std::string> activations_supported{"sigmoid", "tanh", "sigmoid", "tanh"};
      not_supported = RNNNeedFallbackToCPU(node, activations_supported, node.OpType());
      force_inside = !not_supported;
    } else if ("Conv" == node.OpType()) {
      not_supported = ConvNeedFallbackToCPU(node);
      force_inside = !not_supported;
    } else if ("Cast" == node.OpType()) {
      not_supported = CastNeedFallbackToCPU(node);
      // cast is not compute heavy, and may be placed outside
    }

    if (!not_supported && !force_inside) {
      // Note that nodes with only inputs from initializer would not be place on CUDA
      // Ideally, those nodes should be eliminated in constant folding
      bool should_force_outside = true;
      bool all_input_are_initializer = true;
      node.ForEachWithIndex(
          node.InputDefs(),
          [&](const NodeArg& def, size_t index) {
            const ONNX_NAMESPACE::TensorProto* initializer = nullptr;
            // The input is not a initializer and the input is from CPU
            // or the input declared as CPU memory and is from CPU
            // in that case we should still keep the node on CUDA
            bool initializer_input = graph.GetInitializedTensor(def.Name(), initializer);
            if ((!initializer_input && !defs_outside_cuda.count(&def)) ||
                (defs_outside_cuda.count(&def) && cuda_kernel_def->kernel_def->IsInputOnCpu(index)))
              should_force_outside = false;
            if (!initializer_input) {
              all_input_are_initializer = false;
            }
            return Status::OK();
          });
      // If all the inputs are initialier, we shouldn't force it to CPU
      if (should_force_outside && !all_input_are_initializer) {
        force_outside = true;
      }
    }

    if (!force_inside && (not_supported || force_outside)) {
      defs_outside_cuda.insert(node.OutputDefs().cbegin(), node.OutputDefs().cend());
      if (not_supported) {
        LOGS_DEFAULT(WARNING) << "CUDA kernel not supported. Fallback to CPU execution provider for Op type: " << node.OpType() << " node name: " << node.Name();
      } else if (force_outside) {
        LOGS_DEFAULT(INFO) << "Force fallback to CPU execution provider for Op type: " << node.OpType() << " node name: " << node.Name();
      }
    } else {
      // for nodes placed on CUDA, check if its output is on CPU
      node.ForEachWithIndex(
          node.OutputDefs(),
          [&](const NodeArg& def, size_t out_index) {
            if (cuda_kernel_def->kernel_def->OutputMemoryType(out_index) != OrtMemTypeDefault)
              defs_outside_cuda.insert(&def);
            return Status::OK();
          });
      std::unique_ptr<IndexedSubGraph> sub_graph = onnxruntime::make_unique<IndexedSubGraph>();
      sub_graph->nodes.push_back(node.Index());
      result.push_back(onnxruntime::make_unique<ComputeCapability>(std::move(sub_graph)));
    }
  }
  return result;
}

}  // namespace onnxruntime<|MERGE_RESOLUTION|>--- conflicted
+++ resolved
@@ -77,9 +77,6 @@
   // TODO: this is actually used for the cuda kernels which explicitly ask for inputs from CPU.
   // This will be refactored/removed when allocator and execution provider are decoupled.
   DeviceAllocatorRegistrationInfo cpu_memory_info({OrtMemTypeCPUInput,
-<<<<<<< HEAD
-                                                   [](int device_id) { return onnxruntime::make_unique<CPUAllocator>(onnxruntime::make_unique<OrtMemoryInfo>("CUDA_CPU", OrtAllocatorType::OrtDeviceAllocator, OrtDevice(), device_id, OrtMemTypeCPUInput)); },
-=======
                                                    [](int device_id) { return onnxruntime::make_unique<CPUAllocator>(
                                                                            onnxruntime::make_unique<OrtMemoryInfo>(
                                                                                "CUDA_CPU",
@@ -87,7 +84,6 @@
                                                                                OrtDevice(),
                                                                                device_id,
                                                                                OrtMemTypeCPUInput)); },
->>>>>>> 90b6ff92
                                                    std::numeric_limits<size_t>::max()});
   InsertAllocator(CreateAllocator(cpu_memory_info, CPU_ALLOCATOR_DEVICE_ID));
 }
@@ -554,11 +550,8 @@
 class ONNX_OPERATOR_TYPED_KERNEL_CLASS_NAME(kCudaExecutionProvider, kOnnxDomain, 9, float, Less);
 class ONNX_OPERATOR_TYPED_KERNEL_CLASS_NAME(kCudaExecutionProvider, kOnnxDomain, 9, double, Less);
 class ONNX_OPERATOR_TYPED_KERNEL_CLASS_NAME(kCudaExecutionProvider, kOnnxDomain, 9, MLFloat16, Less);
-<<<<<<< HEAD
+class ONNX_OPERATOR_KERNEL_CLASS_NAME(kCudaExecutionProvider, kOnnxDomain, 9, EyeLike);
 class ONNX_OPERATOR_VERSIONED_KERNEL_CLASS_NAME(kCudaExecutionProvider, kOnnxDomain, 9, 10, Scatter);
-=======
-class ONNX_OPERATOR_KERNEL_CLASS_NAME(kCudaExecutionProvider, kOnnxDomain, 9, EyeLike);
->>>>>>> 90b6ff92
 
 // opset 10
 class ONNX_OPERATOR_KERNEL_CLASS_NAME(kCudaExecutionProvider, kOnnxDomain, 10, Dropout);
@@ -570,13 +563,7 @@
 class ONNX_OPERATOR_TYPED_KERNEL_CLASS_NAME(kCudaExecutionProvider, kOnnxDomain, 11, float, Gemm);
 class ONNX_OPERATOR_TYPED_KERNEL_CLASS_NAME(kCudaExecutionProvider, kOnnxDomain, 11, double, Gemm);
 class ONNX_OPERATOR_TYPED_KERNEL_CLASS_NAME(kCudaExecutionProvider, kOnnxDomain, 11, MLFloat16, Gemm);
-<<<<<<< HEAD
 class ONNX_OPERATOR_KERNEL_CLASS_NAME(kCudaExecutionProvider, kOnnxDomain, 11, NonMaxSuppression);
-=======
-class ONNX_OPERATOR_KERNEL_CLASS_NAME(kCudaExecutionProvider, kOnnxDomain, 11, Range);
-
-class ONNX_OPERATOR_VERSIONED_KERNEL_CLASS_NAME(kCudaExecutionProvider, kOnnxDomain, 9, 10, Scatter);
->>>>>>> 90b6ff92
 class ONNX_OPERATOR_KERNEL_CLASS_NAME(kCudaExecutionProvider, kOnnxDomain, 11, ScatterElements);
 class ONNX_OPERATOR_KERNEL_CLASS_NAME(kCudaExecutionProvider, kOnnxDomain, 11, Range);
 
@@ -938,24 +925,15 @@
       BuildKernelCreateInfo<ONNX_OPERATOR_TYPED_KERNEL_CLASS_NAME(kCudaExecutionProvider, kOnnxDomain, 9, MLFloat16, Less)>,
       BuildKernelCreateInfo<ONNX_OPERATOR_TYPED_KERNEL_CLASS_NAME(kCudaExecutionProvider, kOnnxDomain, 10, float, RoiAlign)>,
       BuildKernelCreateInfo<ONNX_OPERATOR_TYPED_KERNEL_CLASS_NAME(kCudaExecutionProvider, kOnnxDomain, 10, double, RoiAlign)>,
-<<<<<<< HEAD
+      BuildKernelCreateInfo<ONNX_OPERATOR_KERNEL_CLASS_NAME(kCudaExecutionProvider, kOnnxDomain, 9, EyeLike)>,
       BuildKernelCreateInfo<ONNX_OPERATOR_VERSIONED_KERNEL_CLASS_NAME(kCudaExecutionProvider, kOnnxDomain, 10, 10, NonMaxSuppression)>,
       BuildKernelCreateInfo<ONNX_OPERATOR_VERSIONED_KERNEL_CLASS_NAME(kCudaExecutionProvider, kOnnxDomain, 9, 10, Scatter)>,
-=======
-      BuildKernelCreateInfo<ONNX_OPERATOR_KERNEL_CLASS_NAME(kCudaExecutionProvider, kOnnxDomain, 9, EyeLike)>,
->>>>>>> 90b6ff92
 
       // opset 11
       BuildKernelCreateInfo<ONNX_OPERATOR_TYPED_KERNEL_CLASS_NAME(kCudaExecutionProvider, kOnnxDomain, 11, MLFloat16, Gemm)>,
       BuildKernelCreateInfo<ONNX_OPERATOR_TYPED_KERNEL_CLASS_NAME(kCudaExecutionProvider, kOnnxDomain, 11, float, Gemm)>,
       BuildKernelCreateInfo<ONNX_OPERATOR_TYPED_KERNEL_CLASS_NAME(kCudaExecutionProvider, kOnnxDomain, 11, double, Gemm)>,
-<<<<<<< HEAD
       BuildKernelCreateInfo<ONNX_OPERATOR_KERNEL_CLASS_NAME(kCudaExecutionProvider, kOnnxDomain, 11, NonMaxSuppression)>,
-=======
-      BuildKernelCreateInfo<ONNX_OPERATOR_KERNEL_CLASS_NAME(kCudaExecutionProvider, kOnnxDomain, 11, Range)>,
-
-      BuildKernelCreateInfo<ONNX_OPERATOR_VERSIONED_KERNEL_CLASS_NAME(kCudaExecutionProvider, kOnnxDomain, 9, 10, Scatter)>,
->>>>>>> 90b6ff92
       BuildKernelCreateInfo<ONNX_OPERATOR_KERNEL_CLASS_NAME(kCudaExecutionProvider, kOnnxDomain, 11, ScatterElements)>,
       BuildKernelCreateInfo<ONNX_OPERATOR_KERNEL_CLASS_NAME(kCudaExecutionProvider, kOnnxDomain, 11, Range)>,
 
